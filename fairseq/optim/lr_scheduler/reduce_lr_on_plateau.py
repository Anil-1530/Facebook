--- conflicted
+++ resolved
@@ -34,12 +34,8 @@
                 ' Consider --lr-scheduler=fixed instead.'
             )
         self.lr_scheduler = torch.optim.lr_scheduler.ReduceLROnPlateau(
-<<<<<<< HEAD
-            self.optimizer.optimizer, mode='max' if args.maximize_best_checkpoint_metric else 'min',
-            patience=0, factor=args.lr_shrink,
-=======
             self.optimizer.optimizer, patience=args.lr_patience, factor=args.lr_shrink,
->>>>>>> 93f51285
+            mode='max' if args.maximize_best_checkpoint_metric else 'min',
             threshold=args.lr_threshold)
         warmup_end_lr = args.lr[0]
         # if no warm up, sets initial lr to be args.lr[0]
