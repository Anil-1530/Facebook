# Copyright (c) Facebook, Inc. and its affiliates.
#
# This source code is licensed under the MIT license found in the
# LICENSE file in the root directory of this source tree.

import math
from collections import Collection
from dataclasses import dataclass, field
from typing import List

from omegaconf import II

from fairseq.dataclass import FairseqDataclass
from fairseq.optim.lr_scheduler import FairseqLRScheduler, register_lr_scheduler


@dataclass
class CosineLRScheduleConfig(FairseqDataclass):
    warmup_updates: int = field(
        default=0,
        metadata={"help": "warmup the learning rate linearly for the first N updates"},
    )
    warmup_init_lr: float = field(
        default=-1,
        metadata={
            "help": "initial learning rate during warmup phase; default is cfg.lr"
        },
    )
    lr: List[float] = field(
        default=II("optimization.lr"),
        metadata={"help": "max learning rate, must be more than cfg.min_lr"},
    )
<<<<<<< HEAD
    min_lr: float = field(
        default=1e-9, metadata={"help": "min learning rate, must be less than cfg.lr"}
    )
=======
    min_lr: float = field(default=0.0, metadata={"help": "min learning rate"})
>>>>>>> 4817a914
    t_mult: float = field(
        default=1.0, metadata={"help": "factor to grow the length of each period"}
    )
    lr_period_updates: float = field(
        default=-1, metadata={"help": "initial number of updates per period"}
    )
    lr_shrink: float = field(
        default=0.1, metadata={"help": "shrink factor for annealing"}
    )
    # This is not required, but is for convenience in inferring lr_period_updates
    max_update: int = II("optimization.max_update")


@register_lr_scheduler("cosine", dataclass=CosineLRScheduleConfig)
class CosineLRSchedule(FairseqLRScheduler):
    """Assign LR based on a cyclical schedule that follows the cosine function.

    See https://arxiv.org/pdf/1608.03983.pdf for details.

    We also support a warmup phase where we linearly increase the learning rate
    from some initial learning rate (``--warmup-init-lr``) until the configured
    max learning rate (``--lr``).

    During warmup::

      lrs = torch.linspace(cfg.warmup_init_lr, cfg.lr, cfg.warmup_updates)
      lr = lrs[update_num]

    After warmup::

      lr = cfg.min_lr + 0.5*(cfg.lr - cfg.min_lr)*(1 + cos(t_curr / t_i))

    where ``t_curr`` is current percentage of updates within the current period
    range and ``t_i`` is the current period range, which is scaled by ``t_mul``
    after every iteration.
    """

    def __init__(self, cfg: CosineLRScheduleConfig, fairseq_optimizer):
        super().__init__(cfg, fairseq_optimizer)
        if isinstance(cfg.lr, Collection) and len(cfg.lr) > 1:
            raise ValueError(
                "Cannot use a fixed learning rate schedule with cosine."
                f" Consider --lr-scheduler=fixed instead. ({cfg.lr})"
            )

        self.max_lr = cfg.lr[0] if isinstance(cfg.lr, Collection) else cfg.lr
        assert (
            self.max_lr > cfg.min_lr
        ), f"max_lr (={cfg.lr}) must be more than min_lr (={cfg.min_lr})"

        warmup_end_lr = self.max_lr
        if cfg.warmup_init_lr < 0:
            cfg.warmup_init_lr = cfg.min_lr

        self.t_mult = cfg.t_mult
        self.period = cfg.lr_period_updates

        if self.period <= 0:
            assert (
                cfg.max_update > 0
            ), "Either --max_update or --lr-period-updates must be set"
            self.period = cfg.max_update - cfg.warmup_updates

        if cfg.warmup_updates > 0:
            # linearly warmup for the first cfg.warmup_updates
            self.lr_step = (warmup_end_lr - cfg.warmup_init_lr) / cfg.warmup_updates
        else:
            self.lr_step = 1

        self.warmup_updates = cfg.warmup_updates
        self.lr_shrink = cfg.lr_shrink

        # initial learning rate
        self.lr = cfg.warmup_init_lr
        self.optimizer.set_lr(self.lr)

    def step(self, epoch, val_loss=None):
        """Update the learning rate at the end of the given epoch."""
        super().step(epoch, val_loss)
        # we don't change the learning rate at epoch boundaries
        return self.optimizer.get_lr()

    def step_update(self, num_updates):
        """Update the learning rate after each update."""
        if num_updates < self.cfg.warmup_updates:
            self.lr = self.cfg.warmup_init_lr + num_updates * self.lr_step
        else:
            curr_updates = num_updates - self.cfg.warmup_updates
            if self.t_mult != 1:
                i = math.floor(
                    math.log(
                        1 - curr_updates / self.period * (1 - self.t_mult), self.t_mult
                    )
                )
                t_i = self.t_mult ** i * self.period
                t_curr = (
                    curr_updates
                    - (1 - self.t_mult ** i) / (1 - self.t_mult) * self.period
                )
            else:
                i = math.floor(curr_updates / self.period)
                t_i = self.period
                t_curr = curr_updates - (self.period * i)

            lr_shrink = self.lr_shrink ** i
            min_lr = self.cfg.min_lr * lr_shrink
            max_lr = self.max_lr * lr_shrink

            self.lr = min_lr + 0.5 * (max_lr - min_lr) * (
                1 + math.cos(math.pi * t_curr / t_i)
            )

        self.optimizer.set_lr(self.lr)
        return self.lr<|MERGE_RESOLUTION|>--- conflicted
+++ resolved
@@ -30,13 +30,9 @@
         default=II("optimization.lr"),
         metadata={"help": "max learning rate, must be more than cfg.min_lr"},
     )
-<<<<<<< HEAD
     min_lr: float = field(
         default=1e-9, metadata={"help": "min learning rate, must be less than cfg.lr"}
     )
-=======
-    min_lr: float = field(default=0.0, metadata={"help": "min learning rate"})
->>>>>>> 4817a914
     t_mult: float = field(
         default=1.0, metadata={"help": "factor to grow the length of each period"}
     )
