--- conflicted
+++ resolved
@@ -213,7 +213,7 @@
     """
 
     def __init__(self, params, fp32_optimizer, fp32_params, fp16_init_scale, fp16_scale_tolerance, threshold_loss_scale,
-                 distributed_world_size, update_freq, fp16_scale_window, min_loss_scale):
+                 distributed_world_size, update_freq, fp16_scale_window, min_loss_scale, model_parallel_size):
         super().__init__()
         self.fp16_params = params
         self.fp32_optimizer = fp32_optimizer
@@ -225,12 +225,7 @@
                     '--fp16-scale-window must be given explicitly when using a '
                     'custom --update-freq schedule'
                 )
-<<<<<<< HEAD
-            scale_window = int(2**14 / distributed_world_size / update_freq[0])
-=======
-            data_parallel_size = int(args.distributed_world_size / args.model_parallel_size)
-            scale_window = int(2**14 / data_parallel_size / args.update_freq[0])
->>>>>>> 97d29d78
+            data_parallel_size = int(distributed_world_size / model_parallel_size)
         else:
             scale_window = fp16_scale_window
 
@@ -262,7 +257,7 @@
             )
         return cls(params, fp32_optimizer, fp32_params, args.fp16_init_scale, args.fp16_scale_tolerance,
                    args.threshold_loss_scale, args.distributed_world_size, args.update_freq, args.fp16_scale_window,
-                   args.min_loss_scale)
+                   args.min_loss_scale, args.model_parallel_size)
 
     @property
     def optimizer(self):
@@ -405,7 +400,7 @@
     """
 
     def __init__(self, params, optimizer, fp16_init_scale, fp16_scale_tolerance, threshold_loss_scale,
-                 distributed_world_size, update_freq, fp16_scale_window, min_loss_scale):
+                 distributed_world_size, update_freq, fp16_scale_window, min_loss_scale, model_parallel_size):
         if not optimizer.supports_memory_efficient_fp16:
             raise ValueError(
                 'Unsupported optimizer: {}'.format(optimizer.__class__.__name__)
@@ -420,12 +415,8 @@
                     '--fp16-scale-window must be given explicitly when using a '
                     'custom --update-freq schedule'
                 )
-<<<<<<< HEAD
             scale_window = 2**14 / distributed_world_size / update_freq[0]
-=======
-            data_parallel_size = int(args.distributed_world_size / args.model_parallel_size)
-            scale_window = 2**14 / data_parallel_size / args.update_freq[0]
->>>>>>> 97d29d78
+            data_parallel_size = int(distributed_world_size / model_parallel_size)
         else:
             scale_window = fp16_scale_window
 
@@ -441,7 +432,7 @@
     def from_args(cls, params, args):
         fp16_optimizer = optim.build_optimizer(args, params)
         return cls(params, fp16_optimizer, args.fp16_init_scale, args.fp16_scale_tolerance, args.threshold_loss_scale,
-                 args.distributed_world_size, args.update_freq, args.fp16_scale_window, args.min_loss_scale)
+                 args.distributed_world_size, args.update_freq, args.fp16_scale_window, args.min_loss_scale, args.model_parallel_size)
 
     @property
     def optimizer(self):
