--- conflicted
+++ resolved
@@ -391,15 +391,12 @@
 class TextTargetMultitaskData(object):
     # mandatory columns
     KEY_ID, KEY_TEXT = "id", "tgt_text"
-<<<<<<< HEAD
     LANG_TAG_TEMPLATE = "<lang:{}>"
     LANG_TAG_MAPPING = {
         "<lang:en>": "[en_XX]",
         "<lang:es>": "[es_XX]",
         "<lang:ru>": "[ru_RU]",
     }  # FIXME: make this optional
-=======
->>>>>>> 03f3a730
 
     def __init__(self, args, split, tgt_dict):
         samples = SpeechToTextDatasetCreator._load_samples_from_tsv(args.data, split)
@@ -408,7 +405,6 @@
         self.append_eos = args.decoder_type != "ctc"
         self.pre_tokenizer = self.build_tokenizer(args)
         self.bpe_tokenizer = self.build_bpe(args)
-<<<<<<< HEAD
         self.prepend_bos_and_append_tgt_lang_tag = (
             args.prepend_bos_and_append_tgt_lang_tag
         )
@@ -418,8 +414,6 @@
     def is_lang_tag(cls, token):
         pattern = cls.LANG_TAG_TEMPLATE.replace("{}", "(.*)")
         return re.match(pattern, token)
-=======
->>>>>>> 03f3a730
 
     @classmethod
     def tokenize(cls, tokenizer, text: str):
@@ -430,7 +424,6 @@
         text = self.tokenize(self.bpe_tokenizer, text)
         return text
 
-<<<<<<< HEAD
     @classmethod
     def get_lang_tag_idx(cls, lang: str, dictionary: Dictionary):
         lang_tag = cls.LANG_TAG_TEMPLATE.format(lang)
@@ -439,8 +432,6 @@
         assert lang_tag_idx != dictionary.unk(), (lang, lang_tag)
         return lang_tag_idx
 
-=======
->>>>>>> 03f3a730
     def build_tokenizer(self, args):
         pre_tokenizer = args.config.get("pre_tokenizer")
         if pre_tokenizer is not None:
@@ -457,22 +448,14 @@
         else:
             return None
 
-<<<<<<< HEAD
     def get(self, sample_id, tgt_lang):
         if sample_id in self.data:
             tokenized = self.get_tokenized_tgt_text(sample_id)
             target = self.dict.encode_line(
-=======
-    def get(self, sample_id):
-        if sample_id in self.data:
-            tokenized = self.get_tokenized_tgt_text(sample_id)
-            return self.dict.encode_line(
->>>>>>> 03f3a730
                 tokenized,
                 add_if_not_exist=False,
                 append_eos=self.append_eos,
             )
-<<<<<<< HEAD
             if self.prepend_bos_and_append_tgt_lang_tag:
                 bos = torch.LongTensor([self.dict.bos()])
                 lang_tag_idx = self.get_lang_tag_idx(tgt_lang, self.dict)
@@ -480,8 +463,6 @@
                 lang_tag_idx = torch.LongTensor([lang_tag_idx])
                 target = torch.cat((bos, target, lang_tag_idx), 0)
             return target
-=======
->>>>>>> 03f3a730
         else:
             logger.warning(f"no target for {sample_id}")
             return torch.IntTensor([])
@@ -490,11 +471,7 @@
         out = fairseq_data_utils.collate_tokens(
             samples,
             self.dict.pad(),
-<<<<<<< HEAD
             eos_idx=None,
-=======
-            eos_idx=self.dict.eos(),
->>>>>>> 03f3a730
             left_pad=False,
             move_eos_to_beginning=False,
         ).long()
@@ -502,11 +479,7 @@
         prev_out = fairseq_data_utils.collate_tokens(
             samples,
             self.dict.pad(),
-<<<<<<< HEAD
             eos_idx=None,
-=======
-            eos_idx=self.dict.eos(),
->>>>>>> 03f3a730
             left_pad=False,
             move_eos_to_beginning=True,
         ).long()
@@ -738,18 +711,6 @@
     ) -> SpeechToTextDataset:
         datasets = [
             cls._from_tsv(
-<<<<<<< HEAD
-                root,
-                cfg,
-                split,
-                tgt_dict,
-                is_train_split,
-                pre_tokenizer,
-                bpe_tokenizer,
-                n_frames_per_step,
-                speaker_to_id,
-                multitask,
-=======
                 root=root,
                 cfg=cfg,
                 split=split,
@@ -760,7 +721,6 @@
                 n_frames_per_step=n_frames_per_step,
                 speaker_to_id=speaker_to_id,
                 multitask=multitask,
->>>>>>> 03f3a730
             )
             for split in splits.split(",")
         ]
