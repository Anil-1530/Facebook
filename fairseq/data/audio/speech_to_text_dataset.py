# Copyright (c) Facebook, Inc. and its affiliates.
#
# This source code is licensed under the MIT license found in the
# LICENSE file in the root directory of this source tree.

import csv
import io
import logging
import re
from collections import defaultdict
from dataclasses import dataclass
from pathlib import Path
from typing import Dict, List, Optional, Union

import numpy as np
import torch
import torch.nn.functional as F

from fairseq.data import ConcatDataset, Dictionary, FairseqDataset, ResamplingDataset
from fairseq.data import data_utils as fairseq_data_utils
from fairseq.data.audio.audio_utils import get_features_or_waveform
from fairseq.data.audio.data_cfg import S2TDataConfig
from fairseq.data.audio.feature_transforms import CompositeAudioFeatureTransform
from fairseq.data.audio.waveform_transforms import CompositeAudioWaveformTransform
from fairseq.data.audio.dataset_transforms import CompositeAudioDatasetTransform
from fairseq.data.audio.dataset_transforms.concataugment import ConcatAugment
from fairseq.data.audio.dataset_transforms.noisyoverlapaugment import (
    NoisyOverlapAugment,
)

logger = logging.getLogger(__name__)


def _collate_frames(
    frames: List[torch.Tensor], is_audio_input: bool = False
) -> torch.Tensor:
    """
    Convert a list of 2D frames into a padded 3D tensor
    Args:
        frames (list): list of 2D frames of size L[i]*f_dim. Where L[i] is
            length of i-th frame and f_dim is static dimension of features
    Returns:
        3D tensor of size len(frames)*len_max*f_dim where len_max is max of L[i]
    """
    max_len = max(frame.size(0) for frame in frames)
    if is_audio_input:
        out = frames[0].new_zeros((len(frames), max_len))
    else:
        out = frames[0].new_zeros((len(frames), max_len, frames[0].size(1)))
    for i, v in enumerate(frames):
        out[i, : v.size(0)] = v
    return out


def _is_int_or_np_int(n):
    return isinstance(n, int) or (
        isinstance(n, np.generic) and isinstance(n.item(), int)
    )


@dataclass
class SpeechToTextDatasetItem(object):
    index: int
    source: torch.Tensor
    target: Optional[torch.Tensor] = None
    speaker_id: Optional[int] = None


class SpeechToTextDataset(FairseqDataset):
    LANG_TAG_TEMPLATE = "<lang:{}>"

    def __init__(
        self,
        split: str,
        is_train_split: bool,
        cfg: S2TDataConfig,
        audio_paths: List[str],
        n_frames: List[int],
        src_texts: Optional[List[str]] = None,
        tgt_texts: Optional[List[str]] = None,
        speakers: Optional[List[str]] = None,
        src_langs: Optional[List[str]] = None,
        tgt_langs: Optional[List[str]] = None,
        ids: Optional[List[str]] = None,
        tgt_dict: Optional[Dictionary] = None,
        pre_tokenizer=None,
        bpe_tokenizer=None,
        n_frames_per_step=1,
        speaker_to_id=None,
        append_eos=True,
    ):
        self.split, self.is_train_split = split, is_train_split
        self.cfg = cfg
        self.audio_paths, self.n_frames = audio_paths, n_frames
        self.n_samples = len(audio_paths)
        assert len(n_frames) == self.n_samples > 0
        assert src_texts is None or len(src_texts) == self.n_samples
        assert tgt_texts is None or len(tgt_texts) == self.n_samples
        assert speakers is None or len(speakers) == self.n_samples
        assert src_langs is None or len(src_langs) == self.n_samples
        assert tgt_langs is None or len(tgt_langs) == self.n_samples
        assert ids is None or len(ids) == self.n_samples
        assert (tgt_dict is None and tgt_texts is None) or (
            tgt_dict is not None and tgt_texts is not None
        )
        self.src_texts, self.tgt_texts = src_texts, tgt_texts
        self.src_langs, self.tgt_langs = src_langs, tgt_langs
        self.speakers = speakers
        self.tgt_dict = tgt_dict
        self.check_tgt_lang_tag()
        self.ids = ids
        self.shuffle = cfg.shuffle if is_train_split else False

        self.feature_transforms = CompositeAudioFeatureTransform.from_config_dict(
            self.cfg.get_feature_transforms(split, is_train_split)
        )
        self.waveform_transforms = CompositeAudioWaveformTransform.from_config_dict(
            self.cfg.get_waveform_transforms(split, is_train_split)
        )
        # TODO: add these to data_cfg.py
        self.dataset_transforms = CompositeAudioDatasetTransform.from_config_dict(
            self.cfg.get_dataset_transforms(split, is_train_split)
        )

        # check proper usage of transforms
        if self.feature_transforms and self.cfg.use_audio_input:
            logger.warning(
                "Feature transforms will not be applied. To use feature transforms, "
                "set use_audio_input as False in config."
            )

        self.pre_tokenizer = pre_tokenizer
        self.bpe_tokenizer = bpe_tokenizer
        self.n_frames_per_step = n_frames_per_step
        self.speaker_to_id = speaker_to_id

        self.tgt_lens = self.get_tgt_lens_and_check_oov()
        self.append_eos = append_eos

        logger.info(self.__repr__())

    def get_tgt_lens_and_check_oov(self):
        if self.tgt_texts is None:
            return [0 for _ in range(self.n_samples)]
        tgt_lens = []
        n_tokens, n_oov_tokens = 0, 0
        for i in range(self.n_samples):
            tokenized = self.get_tokenized_tgt_text(i).split(" ")
            oov_tokens = [
                t
                for t in tokenized
                if self.tgt_dict.index(t) == self.tgt_dict.unk_index
            ]
            n_tokens += len(tokenized)
            n_oov_tokens += len(oov_tokens)
            tgt_lens.append(len(tokenized))
        logger.info(f"'{self.split}' has {n_oov_tokens / n_tokens * 100:.2f}% OOV")
        return tgt_lens

    def __repr__(self):
        return (
            self.__class__.__name__
            + f'(split="{self.split}", n_samples={self.n_samples:_}, '
            f"prepend_tgt_lang_tag={self.cfg.prepend_tgt_lang_tag}, "
            f"n_frames_per_step={self.n_frames_per_step}, "
            f"shuffle={self.shuffle}, "
            f"feature_transforms={self.feature_transforms}, "
            f"waveform_transforms={self.waveform_transforms}, "
            f"dataset_transforms={self.dataset_transforms})"
        )

    @classmethod
    def is_lang_tag(cls, token):
        pattern = cls.LANG_TAG_TEMPLATE.replace("{}", "(.*)")
        return re.match(pattern, token)

    def check_tgt_lang_tag(self):
        if self.cfg.prepend_tgt_lang_tag:
            assert self.tgt_langs is not None and self.tgt_dict is not None
            tgt_lang_tags = [
                self.LANG_TAG_TEMPLATE.format(t) for t in set(self.tgt_langs)
            ]
            assert all(t in self.tgt_dict for t in tgt_lang_tags)

    @classmethod
    def tokenize(cls, tokenizer, text: str):
        return text if tokenizer is None else tokenizer.encode(text)

    def get_tokenized_tgt_text(self, index: Union[int, List[int]]):
        if _is_int_or_np_int(index):
            text = self.tgt_texts[index]
        else:
            text = " ".join([self.tgt_texts[i] for i in index])

        text = self.tokenize(self.pre_tokenizer, text)
        text = self.tokenize(self.bpe_tokenizer, text)
        return text

    def pack_frames(self, feature: torch.Tensor):
        if self.n_frames_per_step == 1:
            return feature
        n_packed_frames = feature.shape[0] // self.n_frames_per_step
        feature = feature[: self.n_frames_per_step * n_packed_frames]
        return feature.reshape(n_packed_frames, -1)

    @classmethod
    def get_lang_tag_idx(cls, lang: str, dictionary: Dictionary):
        lang_tag_idx = dictionary.index(cls.LANG_TAG_TEMPLATE.format(lang))
        assert lang_tag_idx != dictionary.unk()
        return lang_tag_idx

    def _get_source_audio(self, index: Union[int, List[int]]) -> torch.Tensor:
        """
        Gives source audio for given index with any relevant transforms
        applied. For ConcatAug, source audios for given indices are
        concatenated in given order.
        Args:
            index (int or List[int]): index—or in the case of ConcatAug,
            indices—to pull the source audio for
        Returns:
            source audios concatenated for given indices with
            relevant transforms appplied
        """
        if _is_int_or_np_int(index):
            source = get_features_or_waveform(
                self.audio_paths[index],
                need_waveform=self.cfg.use_audio_input,
                use_sample_rate=self.cfg.use_sample_rate,
                waveform_transforms=self.waveform_transforms,
            )
        else:
            source = np.concatenate(
                [
                    get_features_or_waveform(
                        self.audio_paths[i],
                        need_waveform=self.cfg.use_audio_input,
                        use_sample_rate=self.cfg.use_sample_rate,
                        waveform_transforms=self.waveform_transforms,
                    )
                    for i in index
                ]
            )
        if self.cfg.use_audio_input:
            source = torch.from_numpy(source).float()
            if self.cfg.standardize_audio:
                with torch.no_grad():
                    source = F.layer_norm(source, source.shape)
        else:
            if self.feature_transforms is not None:
                source = self.feature_transforms(source)
            source = torch.from_numpy(source).float()
        return source

    def __getitem__(self, index: int) -> SpeechToTextDatasetItem:
        has_concat = self.dataset_transforms.has_transform(ConcatAugment)
        if has_concat:
            concat = self.dataset_transforms.get_transform(ConcatAugment)
            indices = concat.find_indices(index, self.n_frames, self.n_samples)

        source = self._get_source_audio(indices if has_concat else index)
        source = self.pack_frames(source)

        target = None
        if self.tgt_texts is not None:
            tokenized = self.get_tokenized_tgt_text(indices if has_concat else index)
            target = self.tgt_dict.encode_line(
                tokenized, add_if_not_exist=False, append_eos=self.append_eos
            ).long()
            if self.cfg.prepend_tgt_lang_tag:
                lang_tag_idx = self.get_lang_tag_idx(
                    self.tgt_langs[index], self.tgt_dict
                )
                target = torch.cat((torch.LongTensor([lang_tag_idx]), target), 0)

        if self.cfg.prepend_bos_and_append_tgt_lang_tag:
            bos = torch.LongTensor([self.tgt_dict.bos()])
            lang_tag_idx = self.get_lang_tag_idx(self.tgt_langs[index], self.tgt_dict)
            assert lang_tag_idx != self.tgt_dict.unk()
            lang_tag_idx = torch.LongTensor([lang_tag_idx])
            target = torch.cat((bos, target, lang_tag_idx), 0)

        speaker_id = None
        if self.speaker_to_id is not None:
            speaker_id = self.speaker_to_id[self.speakers[index]]
        return SpeechToTextDatasetItem(
            index=index, source=source, target=target, speaker_id=speaker_id
        )

    def __len__(self):
        return self.n_samples

    def collater(
        self, samples: List[SpeechToTextDatasetItem], return_order: bool = False
    ) -> Dict:
        if len(samples) == 0:
            return {}
        indices = torch.tensor([x.index for x in samples], dtype=torch.long)

        sources = [x.source for x in samples]
        has_NOAug = self.dataset_transforms.has_transform(NoisyOverlapAugment)
        if has_NOAug and self.cfg.use_audio_input:
            NOAug = self.dataset_transforms.get_transform(NoisyOverlapAugment)
            sources = NOAug(sources)

        frames = _collate_frames(sources, self.cfg.use_audio_input)
        # sort samples by descending number of frames
        n_frames = torch.tensor([x.size(0) for x in sources], dtype=torch.long)
        n_frames, order = n_frames.sort(descending=True)
        indices = indices.index_select(0, order)
        frames = frames.index_select(0, order)

        target, target_lengths = None, None
        prev_output_tokens = None
        ntokens = None
        if self.tgt_texts is not None:
            target = fairseq_data_utils.collate_tokens(
                [x.target for x in samples],
                self.tgt_dict.pad(),
                self.tgt_dict.eos(),
                left_pad=False,
                move_eos_to_beginning=False,
            )
            target = target.index_select(0, order)
            target_lengths = torch.tensor(
                [x.target.size(0) for x in samples], dtype=torch.long
            ).index_select(0, order)
            prev_output_tokens = fairseq_data_utils.collate_tokens(
                [x.target for x in samples],
                self.tgt_dict.pad(),
                eos_idx=None,
                left_pad=False,
                move_eos_to_beginning=True,
            )
            prev_output_tokens = prev_output_tokens.index_select(0, order)
            ntokens = sum(x.target.size(0) for x in samples)

        speaker = None
        if self.speaker_to_id is not None:
            speaker = (
                torch.tensor([s.speaker_id for s in samples], dtype=torch.long)
                .index_select(0, order)
                .view(-1, 1)
            )

        net_input = {
            "src_tokens": frames,
            "src_lengths": n_frames,
            "prev_output_tokens": prev_output_tokens,
        }
        out = {
            "id": indices,
            "net_input": net_input,
            "speaker": speaker,
            "target": target,
            "target_lengths": target_lengths,
            "ntokens": ntokens,
            "nsentences": len(samples),
        }
        if return_order:
            out["order"] = order
        return out

    def num_tokens(self, index):
        return self.n_frames[index]

    def size(self, index):
        return self.n_frames[index], self.tgt_lens[index]

    @property
    def sizes(self):
        return np.array(self.n_frames)

    @property
    def can_reuse_epoch_itr_across_epochs(self):
        return True

    def ordered_indices(self):
        if self.shuffle:
            order = [np.random.permutation(len(self))]
        else:
            order = [np.arange(len(self))]
        # first by descending order of # of frames then by original/random order
        order.append([-n for n in self.n_frames])
        return np.lexsort(order)

    def prefetch(self, indices):
        raise False


<<<<<<< HEAD
=======
class TextTargetMultitaskData(object):
    # mandatory columns
    KEY_ID, KEY_TEXT = "id", "tgt_text"
    LANG_TAG_TEMPLATE = "<lang:{}>"

    def __init__(self, args, split, tgt_dict):
        samples = SpeechToTextDatasetCreator._load_samples_from_tsv(args.data, split)
        self.data = {s[self.KEY_ID]: s[self.KEY_TEXT] for s in samples}
        self.dict = tgt_dict
        self.append_eos = args.decoder_type != "ctc"
        self.pre_tokenizer = self.build_tokenizer(args)
        self.bpe_tokenizer = self.build_bpe(args)
        self.prepend_bos_and_append_tgt_lang_tag = (
            args.prepend_bos_and_append_tgt_lang_tag
        )
        self.eos_token = args.eos_token
        self.lang_tag_mapping = args.get_lang_tag_mapping

    @classmethod
    def is_lang_tag(cls, token):
        pattern = cls.LANG_TAG_TEMPLATE.replace("{}", "(.*)")
        return re.match(pattern, token)

    @classmethod
    def tokenize(cls, tokenizer, text: str):
        return text if tokenizer is None else tokenizer.encode(text)

    def get_tokenized_tgt_text(self, index: int):
        text = self.tokenize(self.pre_tokenizer, self.data[index])
        text = self.tokenize(self.bpe_tokenizer, text)
        return text

    def get_lang_tag_idx(self, lang: str, dictionary: Dictionary):
        lang_tag = self.LANG_TAG_TEMPLATE.format(lang)
        lang_tag = self.lang_tag_mapping.get(lang_tag, lang_tag)
        lang_tag_idx = dictionary.index(lang_tag)
        assert lang_tag_idx != dictionary.unk(), (lang, lang_tag)
        return lang_tag_idx

    def build_tokenizer(self, args):
        pre_tokenizer = args.config.get("pre_tokenizer")
        if pre_tokenizer is not None:
            logger.info(f"pre-tokenizer: {pre_tokenizer}")
            return encoders.build_tokenizer(Namespace(**pre_tokenizer))
        else:
            return None

    def build_bpe(self, args):
        bpe_tokenizer = args.config.get("bpe_tokenizer")
        if bpe_tokenizer is not None:
            logger.info(f"tokenizer: {bpe_tokenizer}")
            return encoders.build_bpe(Namespace(**bpe_tokenizer))
        else:
            return None

    def get(self, sample_id, tgt_lang=None):
        if sample_id in self.data:
            tokenized = self.get_tokenized_tgt_text(sample_id)
            target = self.dict.encode_line(
                tokenized,
                add_if_not_exist=False,
                append_eos=self.append_eos,
            )
            if self.prepend_bos_and_append_tgt_lang_tag:
                bos = torch.LongTensor([self.dict.bos()])
                lang_tag_idx = self.get_lang_tag_idx(tgt_lang, self.dict)
                assert lang_tag_idx != self.dict.unk()
                lang_tag_idx = torch.LongTensor([lang_tag_idx])
                target = torch.cat((bos, target, lang_tag_idx), 0)
            return target
        else:
            logger.warning(f"no target for {sample_id}")
            return torch.IntTensor([])

    def collater(self, samples: List[torch.Tensor]) -> torch.Tensor:
        out = fairseq_data_utils.collate_tokens(
            samples,
            self.dict.pad(),
            eos_idx=None,
            left_pad=False,
            move_eos_to_beginning=False,
        ).long()

        prev_out = fairseq_data_utils.collate_tokens(
            samples,
            self.dict.pad(),
            eos_idx=None,
            left_pad=False,
            move_eos_to_beginning=True,
        ).long()

        target_lengths = torch.tensor([t.size(0) for t in samples], dtype=torch.long)
        ntokens = sum(t.size(0) for t in samples)

        output = {
            "prev_output_tokens": prev_out,
            "target": out,
            "target_lengths": target_lengths,
            "ntokens": ntokens,
        }

        return output


class SpeechToTextMultitaskDataset(SpeechToTextDataset):
    def __init__(self, **kwargs):
        super().__init__(**kwargs)
        self.multitask_data = {}

    def add_multitask_dataset(self, task_name, task_data):
        self.multitask_data[task_name] = task_data

    def __getitem__(
        self, index: int
    ) -> Tuple[SpeechToTextDatasetItem, Dict[str, torch.Tensor]]:
        s2t_data = super().__getitem__(index)

        multitask_target = {}
        sample_id = self.ids[index]
        tgt_lang = self.tgt_langs[index]
        for task_name, task_dataset in self.multitask_data.items():
            multitask_target[task_name] = task_dataset.get(sample_id, tgt_lang)

        return s2t_data, multitask_target

    def collater(
        self, samples: List[Tuple[SpeechToTextDatasetItem, Dict[str, torch.Tensor]]]
    ) -> Dict:
        if len(samples) == 0:
            return {}

        out = super().collater([s for s, _ in samples], return_order=True)
        order = out["order"]
        del out["order"]

        for task_name, task_dataset in self.multitask_data.items():
            if "multitask" not in out:
                out["multitask"] = {}
            d = [s[task_name] for _, s in samples]
            task_target = task_dataset.collater(d)
            out["multitask"][task_name] = {
                "target": task_target["target"].index_select(0, order),
                "target_lengths": task_target["target_lengths"].index_select(0, order),
                "ntokens": task_target["ntokens"],
            }
            out["multitask"][task_name]["net_input"] = {
                "prev_output_tokens": task_target["prev_output_tokens"].index_select(
                    0, order
                ),
            }

        return out


>>>>>>> 0272196a
class SpeechToTextDatasetCreator(object):
    # mandatory columns
    KEY_ID, KEY_AUDIO, KEY_N_FRAMES = "id", "audio", "n_frames"
    KEY_TGT_TEXT = "tgt_text"
    # optional columns
    KEY_SPEAKER, KEY_SRC_TEXT = "speaker", "src_text"
    KEY_SRC_LANG, KEY_TGT_LANG = "src_lang", "tgt_lang"
    # default values
    DEFAULT_SPEAKER = DEFAULT_SRC_TEXT = DEFAULT_LANG = ""

    @classmethod
    def _from_list(
        cls,
        split_name: str,
        is_train_split,
        samples: List[Dict],
        cfg: S2TDataConfig,
        tgt_dict,
        pre_tokenizer,
        bpe_tokenizer,
        n_frames_per_step,
        speaker_to_id,
    ) -> SpeechToTextDataset:
        audio_root = Path(cfg.audio_root)
        ids = [s[cls.KEY_ID] for s in samples]
        audio_paths = [(audio_root / s[cls.KEY_AUDIO]).as_posix() for s in samples]
        n_frames = [int(s[cls.KEY_N_FRAMES]) for s in samples]
        tgt_texts = [s[cls.KEY_TGT_TEXT] for s in samples]
        src_texts = [s.get(cls.KEY_SRC_TEXT, cls.DEFAULT_SRC_TEXT) for s in samples]
        speakers = [s.get(cls.KEY_SPEAKER, cls.DEFAULT_SPEAKER) for s in samples]
        src_langs = [s.get(cls.KEY_SRC_LANG, cls.DEFAULT_LANG) for s in samples]
        tgt_langs = [s.get(cls.KEY_TGT_LANG, cls.DEFAULT_LANG) for s in samples]
<<<<<<< HEAD
        return SpeechToTextDataset(
            split_name,
            is_train_split,
            cfg,
            audio_paths,
            n_frames,
=======

        has_multitask = multitask is not None and len(multitask.keys()) > 0
        dataset_cls = (
            SpeechToTextMultitaskDataset if has_multitask else SpeechToTextDataset
        )

        ds = dataset_cls(
            split=split_name,
            is_train_split=is_train_split,
            cfg=cfg,
            audio_paths=audio_paths,
            n_frames=n_frames,
>>>>>>> 0272196a
            src_texts=src_texts,
            tgt_texts=tgt_texts,
            speakers=speakers,
            src_langs=src_langs,
            tgt_langs=tgt_langs,
            ids=ids,
            tgt_dict=tgt_dict,
            pre_tokenizer=pre_tokenizer,
            bpe_tokenizer=bpe_tokenizer,
            n_frames_per_step=n_frames_per_step,
            speaker_to_id=speaker_to_id,
        )

    @classmethod
    def get_size_ratios(
        cls, datasets: List[SpeechToTextDataset], alpha: float = 1.0
    ) -> List[float]:
        """Size ratios for temperature-based sampling
        (https://arxiv.org/abs/1907.05019)"""

        id_to_lp, lp_to_sz = {}, defaultdict(int)
        for ds in datasets:
            lang_pairs = {f"{s}->{t}" for s, t in zip(ds.src_langs, ds.tgt_langs)}
            assert len(lang_pairs) == 1
            lang_pair = list(lang_pairs)[0]
            id_to_lp[ds.split] = lang_pair
            lp_to_sz[lang_pair] += sum(ds.n_frames)

        sz_sum = sum(v for v in lp_to_sz.values())
        lp_to_prob = {k: v / sz_sum for k, v in lp_to_sz.items()}
        lp_to_tgt_prob = {k: v**alpha for k, v in lp_to_prob.items()}
        prob_sum = sum(v for v in lp_to_tgt_prob.values())
        lp_to_tgt_prob = {k: v / prob_sum for k, v in lp_to_tgt_prob.items()}
        lp_to_sz_ratio = {
            k: (lp_to_tgt_prob[k] * sz_sum) / v for k, v in lp_to_sz.items()
        }
        size_ratio = [lp_to_sz_ratio[id_to_lp[ds.split]] for ds in datasets]

        p_formatted = {
            k: f"{lp_to_prob[k]:.3f}->{lp_to_tgt_prob[k]:.3f}" for k in lp_to_sz
        }
        logger.info(f"sampling probability balancing: {p_formatted}")
        sr_formatted = {ds.split: f"{r:.3f}" for ds, r in zip(datasets, size_ratio)}
        logger.info(f"balanced sampling size ratio: {sr_formatted}")
        return size_ratio

    @classmethod
    def _load_samples_from_tsv(cls, root: str, split: str):
        tsv_path = Path(root) / f"{split}.tsv"
        if not tsv_path.is_file():
            raise FileNotFoundError(f"Dataset not found: {tsv_path}")
        with open(tsv_path) as f:
            reader = csv.DictReader(
                f,
                delimiter="\t",
                quotechar=None,
                doublequote=False,
                lineterminator="\n",
                quoting=csv.QUOTE_NONE,
            )
            samples = [dict(e) for e in reader]
        if len(samples) == 0:
            raise ValueError(f"Empty manifest: {tsv_path}")
        return samples

    @classmethod
    def _from_tsv(
        cls,
        root: str,
        cfg: S2TDataConfig,
        split: str,
        tgt_dict,
        is_train_split: bool,
        pre_tokenizer,
        bpe_tokenizer,
        n_frames_per_step,
        speaker_to_id,
    ) -> SpeechToTextDataset:
        samples = cls._load_samples_from_tsv(root, split)
        return cls._from_list(
            split,
            is_train_split,
            samples,
            cfg,
            tgt_dict,
            pre_tokenizer,
            bpe_tokenizer,
            n_frames_per_step,
            speaker_to_id,
        )

    @classmethod
    def from_tsv(
        cls,
        root: str,
        cfg: S2TDataConfig,
        splits: str,
        tgt_dict,
        pre_tokenizer,
        bpe_tokenizer,
        is_train_split: bool,
        epoch: int,
        seed: int,
        n_frames_per_step: int = 1,
        speaker_to_id=None,
    ) -> SpeechToTextDataset:
        datasets = [
            cls._from_tsv(
                root,
                cfg,
                split,
                tgt_dict,
                is_train_split,
                pre_tokenizer,
                bpe_tokenizer,
                n_frames_per_step,
                speaker_to_id,
            )
            for split in splits.split(",")
        ]

        if is_train_split and len(datasets) > 1 and cfg.sampling_alpha != 1.0:
            # temperature-based sampling
            size_ratios = cls.get_size_ratios(datasets, alpha=cfg.sampling_alpha)
            datasets = [
                ResamplingDataset(
                    d, size_ratio=r, seed=seed, epoch=epoch, replace=(r >= 1.0)
                )
                for r, d in zip(size_ratios, datasets)
            ]

        return ConcatDataset(datasets) if len(datasets) > 1 else datasets[0]<|MERGE_RESOLUTION|>--- conflicted
+++ resolved
@@ -387,8 +387,6 @@
         raise False
 
 
-<<<<<<< HEAD
-=======
 class TextTargetMultitaskData(object):
     # mandatory columns
     KEY_ID, KEY_TEXT = "id", "tgt_text"
@@ -543,7 +541,6 @@
         return out
 
 
->>>>>>> 0272196a
 class SpeechToTextDatasetCreator(object):
     # mandatory columns
     KEY_ID, KEY_AUDIO, KEY_N_FRAMES = "id", "audio", "n_frames"
@@ -576,14 +573,6 @@
         speakers = [s.get(cls.KEY_SPEAKER, cls.DEFAULT_SPEAKER) for s in samples]
         src_langs = [s.get(cls.KEY_SRC_LANG, cls.DEFAULT_LANG) for s in samples]
         tgt_langs = [s.get(cls.KEY_TGT_LANG, cls.DEFAULT_LANG) for s in samples]
-<<<<<<< HEAD
-        return SpeechToTextDataset(
-            split_name,
-            is_train_split,
-            cfg,
-            audio_paths,
-            n_frames,
-=======
 
         has_multitask = multitask is not None and len(multitask.keys()) > 0
         dataset_cls = (
@@ -596,7 +585,6 @@
             cfg=cfg,
             audio_paths=audio_paths,
             n_frames=n_frames,
->>>>>>> 0272196a
             src_texts=src_texts,
             tgt_texts=tgt_texts,
             speakers=speakers,
