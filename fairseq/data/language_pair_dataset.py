--- conflicted
+++ resolved
@@ -13,9 +13,18 @@
 
 logger = logging.getLogger(__name__)
 
-def collate_prev_tokens(values, pad_idx, bos_idx=None, left_pad=False, move_eos_to_beginning=False):
+
+def collate_prev_tokens(
+    values,
+    pad_idx,
+    bos_idx=None,
+    left_pad=False,
+    move_eos_to_beginning=False,
+    pad_to_length=None,
+):
     """Convert a list of 1d tensors into a padded 2d tensor."""
     size = max(v.size(0) for v in values)
+    size = size if pad_to_length is None else max(size, pad_to_length)
     res = values[0].new(len(values), size).fill_(pad_idx)
 
     def copy_tensor(src, dst):
@@ -31,10 +40,6 @@
     return res
 
 def collate(
-<<<<<<< HEAD
-    samples, pad_idx, eos_idx, left_pad_source=True, left_pad_target=False,
-    input_feeding=True, decoder_start_token_idx=None,
-=======
     samples,
     pad_idx,
     eos_idx,
@@ -42,7 +47,7 @@
     left_pad_target=False,
     input_feeding=True,
     pad_to_length=None,
->>>>>>> 578ee3d4
+    decoder_start_token_idx=None,
 ):
     if len(samples) == 0:
         return {}
@@ -107,21 +112,16 @@
         elif input_feeding:
             # we create a shifted version of targets for feeding the
             # previous output token(s) into the next decoder step
-<<<<<<< HEAD
             if decoder_start_token_idx is None:
                 decoder_start_token_idx = eos_idx
             prev_output_tokens = collate_prev_tokens(
                 [s['target'] for s in samples],
-                pad_idx, decoder_start_token_idx, False, True)
-
-=======
-            prev_output_tokens = merge(
-                'target',
-                left_pad=left_pad_target,
+                pad_idx,
+                decoder_start_token_idx,
+                left_pad=False,
+                pad_to_length=pad_to_length['target'] if pad_to_length is not None else None,
                 move_eos_to_beginning=True,
-                pad_to_length=pad_to_length['target'] if pad_to_length is not None else None,
             )
->>>>>>> 578ee3d4
             prev_output_tokens = prev_output_tokens.index_select(0, sort_order)
     else:
         ntokens = src_lengths.sum().item()
@@ -194,10 +194,6 @@
             containing alignments.
         append_bos (bool, optional): if set, appends bos to the beginning of
             source/target sentence.
-<<<<<<< HEAD
-        decoder_start_token_idx (integer, optional), if set, put this token to the
-            beggining of previous token list in the decoder.
-=======
         num_buckets (int, optional): if set to a value greater than 0, then
             batches will be bucketed into the given number of batch shapes.
         src_lang_id (int, optional): source language ID, if set, the collated batch
@@ -206,7 +202,8 @@
         tgt_lang_id (int, optional): target language ID, if set, the collated batch
             will contain a field 'tgt_lang_id' which indicates the target language
              of the samples.
->>>>>>> 578ee3d4
+        decoder_start_token_idx (integer, optional), if set, put this token to the
+            beggining of previous token list in the decoder.
     """
 
     def __init__(
@@ -216,14 +213,11 @@
         shuffle=True, input_feeding=True,
         remove_eos_from_source=False, append_eos_to_target=False,
         align_dataset=None,
-<<<<<<< HEAD
-        append_bos=False, eos=None, decoder_start_token_idx=None
-=======
         append_bos=False, eos=None,
         num_buckets=0,
         src_lang_id=None,
         tgt_lang_id=None,
->>>>>>> 578ee3d4
+        decoder_start_token_idx=None,
     ):
         if tgt_dict is not None:
             assert src_dict.pad() == tgt_dict.pad()
@@ -283,9 +277,6 @@
         else:
             self.buckets = None
 
-    def get_batch_shapes(self):
-        return self.buckets
-
         if decoder_start_token_idx is not None:
             self.decoder_start_token_idx = decoder_start_token_idx
         else:
@@ -293,6 +284,10 @@
                 self.decoder_start_token_idx = self.tgt_dict.eos()
             else:
                 self.decoder_start_token_idx = self.src_dict.eos()
+
+    def get_batch_shapes(self):
+        return self.buckets
+
 
     def __getitem__(self, index):
         tgt_item = self.tgt[index] if self.tgt is not None else None
@@ -368,12 +363,6 @@
                 - `tgt_lang_id` (LongTensor): a long Tensor which contains target language
                    IDs of each sample in the batch
         """
-<<<<<<< HEAD
-        return collate(
-            samples, pad_idx=self.src_dict.pad(), eos_idx=self.eos,
-            left_pad_source=self.left_pad_source, left_pad_target=self.left_pad_target,
-            input_feeding=self.input_feeding, decoder_start_token_idx=self.decoder_start_token_idx
-=======
         res = collate(
             samples,
             pad_idx=self.src_dict.pad(),
@@ -382,7 +371,7 @@
             left_pad_target=self.left_pad_target,
             input_feeding=self.input_feeding,
             pad_to_length=pad_to_length,
->>>>>>> 578ee3d4
+            decoder_start_token_idx=self.decoder_start_token_idx,
         )
         if self.src_lang_id is not None or self.tgt_lang_id is not None:
             src_tokens = res['net_input']['src_tokens']
