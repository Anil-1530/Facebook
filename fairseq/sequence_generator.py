# Copyright (c) Facebook, Inc. and its affiliates.
#
# This source code is licensed under the MIT license found in the
# LICENSE file in the root directory of this source tree.

import math
from typing import Dict, List, Optional
import sys

import torch
import torch.nn as nn
from fairseq import search, utils
from fairseq.data import data_utils
from fairseq.models import FairseqIncrementalDecoder
from torch import Tensor
from fairseq.ngram_repeat_block import NGramRepeatBlock


class SequenceGenerator(nn.Module):
    def __init__(
        self,
        models,
        tgt_dict,
        beam_size=1,
        max_len_a=0,
        max_len_b=200,
        max_len=0,
        min_len=1,
        normalize_scores=True,
        len_penalty=1.0,
        unk_penalty=0.0,
        temperature=1.0,
        match_source_len=False,
        no_repeat_ngram_size=0,
        search_strategy=None,
        eos=None,
        symbols_to_strip_from_output=None,
        lm_model=None,
        lm_weight=1.0,
    ):
        """Generates translations of a given source sentence.

        Args:
            models (List[~fairseq.models.FairseqModel]): ensemble of models,
                currently support fairseq.models.TransformerModel for scripting
            beam_size (int, optional): beam width (default: 1)
            max_len_a/b (int, optional): generate sequences of maximum length
                ax + b, where x is the source length
            max_len (int, optional): the maximum length of the generated output
                (not including end-of-sentence)
            min_len (int, optional): the minimum length of the generated output
                (not including end-of-sentence)
            normalize_scores (bool, optional): normalize scores by the length
                of the output (default: True)
            len_penalty (float, optional): length penalty, where <1.0 favors
                shorter, >1.0 favors longer sentences (default: 1.0)
            unk_penalty (float, optional): unknown word penalty, where <0
                produces more unks, >0 produces fewer (default: 0.0)
            temperature (float, optional): temperature, where values
                >1.0 produce more uniform samples and values <1.0 produce
                sharper samples (default: 1.0)
            match_source_len (bool, optional): outputs should match the source
                length (default: False)
        """
        super().__init__()
        if isinstance(models, EnsembleModel):
            self.model = models
        else:
            self.model = EnsembleModel(models)
        self.tgt_dict = tgt_dict
        self.pad = tgt_dict.pad()
        self.unk = tgt_dict.unk()
        self.eos = tgt_dict.eos() if eos is None else eos
        self.symbols_to_strip_from_output = (
            symbols_to_strip_from_output.union({self.eos})
            if symbols_to_strip_from_output is not None
            else {self.eos}
        )
        self.vocab_size = len(tgt_dict)
        self.beam_size = beam_size
        # the max beam size is the dictionary size - 1, since we never select pad
        self.beam_size = min(beam_size, self.vocab_size - 1)
        self.max_len_a = max_len_a
        self.max_len_b = max_len_b
        self.min_len = min_len
        self.max_len = max_len or self.model.max_decoder_positions()

        self.normalize_scores = normalize_scores
        self.len_penalty = len_penalty
        self.unk_penalty = unk_penalty
        self.temperature = temperature
        self.match_source_len = match_source_len

        if no_repeat_ngram_size > 0:
            self.repeat_ngram_blocker = NGramRepeatBlock(no_repeat_ngram_size)
        else:
            self.repeat_ngram_blocker = None

        assert temperature > 0, "--temperature must be greater than 0"

        self.search = (
            search.BeamSearch(tgt_dict) if search_strategy is None else search_strategy
        )
        # We only need to set src_lengths in LengthConstrainedBeamSearch.
        # As a module attribute, setting it would break in multithread
        # settings when the model is shared.
        self.should_set_src_lengths = (
            hasattr(self.search, "needs_src_lengths") and self.search.needs_src_lengths
        )

        self.model.eval()

        self.lm_model = lm_model
        self.lm_weight = lm_weight
        if self.lm_model is not None:
            self.lm_model.eval()

    def cuda(self):
        self.model.cuda()
        return self

    @torch.no_grad()
    def forward(
        self,
        sample: Dict[str, Dict[str, Tensor]],
        prefix_tokens: Optional[Tensor] = None,
        bos_token: Optional[int] = None,
    ):
        """Generate a batch of translations.

        Args:
            sample (dict): batch
            prefix_tokens (torch.LongTensor, optional): force decoder to begin
                with these tokens
            bos_token (int, optional): beginning of sentence token
                (default: self.eos)
        """
        return self._generate(sample, prefix_tokens, bos_token=bos_token)

    # TODO(myleott): unused, deprecate after pytorch-translate migration
    def generate_batched_itr(self, data_itr, beam_size=None, cuda=False, timer=None):
        """Iterate over a batched dataset and yield individual translations.
        Args:
            cuda (bool, optional): use GPU for generation
            timer (StopwatchMeter, optional): time generations
        """
        for sample in data_itr:
            s = utils.move_to_cuda(sample) if cuda else sample
            if "net_input" not in s:
                continue
            input = s["net_input"]
            # model.forward normally channels prev_output_tokens into the decoder
            # separately, but SequenceGenerator directly calls model.encoder
            encoder_input = {
                k: v for k, v in input.items() if k != "prev_output_tokens"
            }
            if timer is not None:
                timer.start()
            with torch.no_grad():
                hypos = self.generate(encoder_input)
            if timer is not None:
                timer.stop(sum(len(h[0]["tokens"]) for h in hypos))
            for i, id in enumerate(s["id"].data):
                # remove padding
                src = utils.strip_pad(input["src_tokens"].data[i, :], self.pad)
                ref = (
                    utils.strip_pad(s["target"].data[i, :], self.pad)
                    if s["target"] is not None
                    else None
                )
                yield id, src, ref, hypos[i]

    @torch.no_grad()
    def generate(self, models, sample: Dict[str, Dict[str, Tensor]], **kwargs) -> List[List[Dict[str, Tensor]]]:
        """Generate translations. Match the api of other fairseq generators.

        Args:
            models (List[~fairseq.models.FairseqModel]): ensemble of models
            sample (dict): batch
            prefix_tokens (torch.LongTensor, optional): force decoder to begin
                with these tokens
            constraints (torch.LongTensor, optional): force decoder to include
                the list of constraints
            bos_token (int, optional): beginning of sentence token
                (default: self.eos)
        """
        return self._generate(sample, **kwargs)

    def _generate(
        self,
        sample: Dict[str, Dict[str, Tensor]],
        prefix_tokens: Optional[Tensor] = None,
        constraints: Optional[Tensor] = None,
        bos_token: Optional[int] = None,
    ):
        incremental_states = torch.jit.annotate(
            List[Dict[str, Dict[str, Optional[Tensor]]]],
            [
                torch.jit.annotate(Dict[str, Dict[str, Optional[Tensor]]], {})
                for i in range(self.model.models_size)
            ],
        )
        net_input = sample["net_input"]

        if "src_tokens" in net_input:
            src_tokens = net_input["src_tokens"]
            # length of the source text being the character length except EndOfSentence and pad
            src_lengths = (
                (src_tokens.ne(self.eos) & src_tokens.ne(self.pad)).long().sum(dim=1)
            )
        elif "source" in net_input:
            src_tokens = net_input["source"]
            src_lengths = (
                net_input["padding_mask"].size(-1) - net_input["padding_mask"].sum(-1)
                if net_input["padding_mask"] is not None
                else torch.tensor(src_tokens.size(-1)).to(src_tokens)
            )
        elif "features" in net_input:
            src_tokens = net_input["features"]
            src_lengths = (
                net_input["padding_mask"].size(-1) - net_input["padding_mask"].sum(-1)
                if net_input["padding_mask"] is not None
                else torch.tensor(src_tokens.size(-1)).to(src_tokens)
            )
        else:
            raise Exception("expected src_tokens or source in net input. input keys: " + str(net_input.keys()))

        # bsz: total number of sentences in beam
        # Note that src_tokens may have more than 2 dimensions (i.e. audio features)
        bsz, src_len = src_tokens.size()[:2]
        beam_size = self.beam_size

        if constraints is not None and not self.search.supports_constraints:
            raise NotImplementedError(
                "Target-side constraints were provided, but search method doesn't support them"
            )

        # Initialize constraints, when active
        self.search.init_constraints(constraints, beam_size)

        max_len: int = -1
        if self.match_source_len:
            max_len = src_lengths.max().item()
        else:
            max_len = min(
                int(self.max_len_a * src_len + self.max_len_b),
                self.max_len - 1,
            )
        assert (
            self.min_len <= max_len
        ), "min_len cannot be larger than max_len, please adjust these!"
        # compute the encoder output for each beam
        with torch.autograd.profiler.record_function("EnsembleModel: forward_encoder"):
            encoder_outs = self.model.forward_encoder(net_input)

        # placeholder of indices for bsz * beam_size to hold tokens and accumulative scores
        new_order = torch.arange(bsz).view(-1, 1).repeat(1, beam_size).view(-1)
        new_order = new_order.to(src_tokens.device).long()
        encoder_outs = self.model.reorder_encoder_out(encoder_outs, new_order)
        # ensure encoder_outs is a List.
        assert encoder_outs is not None

        # initialize buffers
        scores = (
            torch.zeros(bsz * beam_size, max_len + 1).to(src_tokens).float()
        )  # +1 for eos; pad is never chosen for scoring
        tokens = (
            torch.zeros(bsz * beam_size, max_len + 2)
            .to(src_tokens)
            .long()
            .fill_(self.pad)
        )  # +2 for eos and pad
        tokens[:, 0] = self.eos if bos_token is None else bos_token
        attn: Optional[Tensor] = None

        # A list that indicates candidates that should be ignored.
        # For example, suppose we're sampling and have already finalized 2/5
        # samples. Then cands_to_ignore would mark 2 positions as being ignored,
        # so that we only finalize the remaining 3 samples.
        cands_to_ignore = (
            torch.zeros(bsz, beam_size).to(src_tokens).eq(-1)
        )  # forward and backward-compatible False mask

        # list of completed sentences
        finalized = torch.jit.annotate(
            List[List[Dict[str, Tensor]]],
            [torch.jit.annotate(List[Dict[str, Tensor]], []) for i in range(bsz)],
        )  # contains lists of dictionaries of infomation about the hypothesis being finalized at each step

        # a boolean array indicating if the sentence at the index is finished or not
        finished = [False for i in range(bsz)]
        num_remaining_sent = bsz  # number of sentences remaining

        # number of candidate hypos per step
        cand_size = 2 * beam_size  # 2 x beam size in case half are EOS

        # offset arrays for converting between different indexing schemes
        bbsz_offsets = (
            (torch.arange(0, bsz) * beam_size)
            .unsqueeze(1)
            .type_as(tokens)
            .to(src_tokens.device)
        )
        cand_offsets = torch.arange(0, cand_size).type_as(tokens).to(src_tokens.device)

        reorder_state: Optional[Tensor] = None
        batch_idxs: Optional[Tensor] = None

        original_batch_idxs: Optional[Tensor] = None
        if "id" in sample and isinstance(sample["id"], Tensor):
            original_batch_idxs = sample["id"]
        else:
            original_batch_idxs = torch.arange(0, bsz).type_as(tokens)

        for step in range(max_len + 1):  # one extra step for EOS marker
            # reorder decoder internal states based on the prev choice of beams
            if reorder_state is not None:
                if batch_idxs is not None:
                    # update beam indices to take into account removed sentences
                    corr = batch_idxs - torch.arange(batch_idxs.numel()).type_as(
                        batch_idxs
                    )
                    reorder_state.view(-1, beam_size).add_(
                        corr.unsqueeze(-1) * beam_size
                    )
                    original_batch_idxs = original_batch_idxs[batch_idxs]
                self.model.reorder_incremental_state(incremental_states, reorder_state)
                encoder_outs = self.model.reorder_encoder_out(
                    encoder_outs, reorder_state
                )
<<<<<<< HEAD

            lprobs, avg_attn_scores = self.model.forward_decoder(
                tokens[:, : step + 1],
                encoder_outs,
                incremental_states,
                self.temperature,
            )
            
=======
            with torch.autograd.profiler.record_function("EnsembleModel: forward_decoder"):
                lprobs, avg_attn_scores = self.model.forward_decoder(
                    tokens[:, : step + 1],
                    encoder_outs,
                    incremental_states,
                    self.temperature,
                )
>>>>>>> f003703b

            if self.lm_model is not None:
                lm_out = self.lm_model(tokens[:, : step + 1])
                probs = self.lm_model.get_normalized_probs(
                    lm_out, log_probs=True, sample=None
                )
                probs = probs[:, -1, :] * self.lm_weight
                lprobs += probs


            lprobs[lprobs != lprobs] = torch.tensor(-math.inf).to(lprobs)

            lprobs[:, self.pad] = -math.inf  # never select pad
            lprobs[:, self.unk] -= self.unk_penalty  # apply unk penalty

            # handle max length constraint
            if step >= max_len:
                lprobs[:, : self.eos] = -math.inf
                lprobs[:, self.eos + 1 :] = -math.inf

            # handle prefix tokens (possibly with different lengths)
            if (
                prefix_tokens is not None
                and step < prefix_tokens.size(1)
                and step < max_len
            ):
                lprobs, tokens, scores = self._prefix_tokens(
                    step, lprobs, scores, tokens, prefix_tokens, beam_size
                )
            elif step < self.min_len:
                # minimum length constraint (does not apply if using prefix_tokens)
                lprobs[:, self.eos] = -math.inf

            # Record attention scores, only support avg_attn_scores is a Tensor
            if avg_attn_scores is not None:
                if attn is None:
                    attn = torch.empty(
                        bsz * beam_size, avg_attn_scores.size(1), max_len + 2
                    ).to(scores)
                attn[:, :, step + 1].copy_(avg_attn_scores)

            scores = scores.type_as(lprobs)
            eos_bbsz_idx = torch.empty(0).to(
                tokens
            )  # indices of hypothesis ending with eos (finished sentences)
            eos_scores = torch.empty(0).to(
                scores
            )  # scores of hypothesis ending with eos (finished sentences)

            if self.should_set_src_lengths:
                self.search.set_src_lengths(src_lengths)

            if self.repeat_ngram_blocker is not None:
                lprobs = self.repeat_ngram_blocker(tokens, lprobs, bsz, beam_size, step)

            # Shape: (batch, cand_size)
            cand_scores, cand_indices, cand_beams = self.search.step(
                step,
                lprobs.view(bsz, -1, self.vocab_size),
                scores.view(bsz, beam_size, -1)[:, :, :step],
                tokens[:, : step + 1],
                original_batch_idxs,
            )

            # cand_bbsz_idx contains beam indices for the top candidate
            # hypotheses, with a range of values: [0, bsz*beam_size),
            # and dimensions: [bsz, cand_size]
            cand_bbsz_idx = cand_beams.add(bbsz_offsets)

            # finalize hypotheses that end in eos
            # Shape of eos_mask: (batch size, beam size)
            eos_mask = cand_indices.eq(self.eos) & cand_scores.ne(-math.inf)
            eos_mask[:, :beam_size][cands_to_ignore] = torch.tensor(0).to(eos_mask)

            # only consider eos when it's among the top beam_size indices
            # Now we know what beam item(s) to finish
            # Shape: 1d list of absolute-numbered
            eos_bbsz_idx = torch.masked_select(
                cand_bbsz_idx[:, :beam_size], mask=eos_mask[:, :beam_size]
            )

            finalized_sents: List[int] = []
            if eos_bbsz_idx.numel() > 0:
                eos_scores = torch.masked_select(
                    cand_scores[:, :beam_size], mask=eos_mask[:, :beam_size]
                )

                finalized_sents = self.finalize_hypos(
                    step,
                    eos_bbsz_idx,
                    eos_scores,
                    tokens,
                    scores,
                    finalized,
                    finished,
                    beam_size,
                    attn,
                    src_lengths,
                    max_len,
                )
                num_remaining_sent -= len(finalized_sents)

            assert num_remaining_sent >= 0
            if num_remaining_sent == 0:
                break
            if self.search.stop_on_max_len and step >= max_len:
                break
            assert step < max_len, f"{step} < {max_len}"

            # Remove finalized sentences (ones for which {beam_size}
            # finished hypotheses have been generated) from the batch.
            if len(finalized_sents) > 0:
                new_bsz = bsz - len(finalized_sents)

                # construct batch_idxs which holds indices of batches to keep for the next pass
                batch_mask = torch.ones(
                    bsz, dtype=torch.bool, device=cand_indices.device
                )
                batch_mask[finalized_sents] = False
                # TODO replace `nonzero(as_tuple=False)` after TorchScript supports it
                batch_idxs = torch.arange(
                    bsz, device=cand_indices.device
                ).masked_select(batch_mask)

                # Choose the subset of the hypothesized constraints that will continue
                self.search.prune_sentences(batch_idxs)

                eos_mask = eos_mask[batch_idxs]
                cand_beams = cand_beams[batch_idxs]
                bbsz_offsets.resize_(new_bsz, 1)
                cand_bbsz_idx = cand_beams.add(bbsz_offsets)
                cand_scores = cand_scores[batch_idxs]
                cand_indices = cand_indices[batch_idxs]

                if prefix_tokens is not None:
                    prefix_tokens = prefix_tokens[batch_idxs]
                src_lengths = src_lengths[batch_idxs]
                cands_to_ignore = cands_to_ignore[batch_idxs]

                scores = scores.view(bsz, -1)[batch_idxs].view(new_bsz * beam_size, -1)
                tokens = tokens.view(bsz, -1)[batch_idxs].view(new_bsz * beam_size, -1)
                if attn is not None:
                    attn = attn.view(bsz, -1)[batch_idxs].view(
                        new_bsz * beam_size, attn.size(1), -1
                    )
                bsz = new_bsz
            else:
                batch_idxs = None

            # Set active_mask so that values > cand_size indicate eos hypos
            # and values < cand_size indicate candidate active hypos.
            # After, the min values per row are the top candidate active hypos

            # Rewrite the operator since the element wise or is not supported in torchscript.

            eos_mask[:, :beam_size] = ~((~cands_to_ignore) & (~eos_mask[:, :beam_size]))
            active_mask = torch.add(
                eos_mask.type_as(cand_offsets) * cand_size,
                cand_offsets[: eos_mask.size(1)],
            )

            # get the top beam_size active hypotheses, which are just
            # the hypos with the smallest values in active_mask.
            # {active_hypos} indicates which {beam_size} hypotheses
            # from the list of {2 * beam_size} candidates were
            # selected. Shapes: (batch size, beam size)
            new_cands_to_ignore, active_hypos = torch.topk(
                active_mask, k=beam_size, dim=1, largest=False
            )

            # update cands_to_ignore to ignore any finalized hypos.
            cands_to_ignore = new_cands_to_ignore.ge(cand_size)[:, :beam_size]
            # Make sure there is at least one active item for each sentence in the batch.
            assert (~cands_to_ignore).any(dim=1).all()

            # update cands_to_ignore to ignore any finalized hypos

            # {active_bbsz_idx} denotes which beam number is continued for each new hypothesis (a beam
            # can be selected more than once).
            active_bbsz_idx = torch.gather(cand_bbsz_idx, dim=1, index=active_hypos)
            active_scores = torch.gather(cand_scores, dim=1, index=active_hypos)

            active_bbsz_idx = active_bbsz_idx.view(-1)
            active_scores = active_scores.view(-1)

            # copy tokens and scores for active hypotheses

            # Set the tokens for each beam (can select the same row more than once)
            tokens[:, : step + 1] = torch.index_select(
                tokens[:, : step + 1], dim=0, index=active_bbsz_idx
            )
            # Select the next token for each of them
            tokens.view(bsz, beam_size, -1)[:, :, step + 1] = torch.gather(
                cand_indices, dim=1, index=active_hypos
            )
            if step > 0:
                scores[:, :step] = torch.index_select(
                    scores[:, :step], dim=0, index=active_bbsz_idx
                )
            scores.view(bsz, beam_size, -1)[:, :, step] = torch.gather(
                cand_scores, dim=1, index=active_hypos
            )

            # Update constraints based on which candidates were selected for the next beam
            self.search.update_constraints(active_hypos)

            # copy attention for active hypotheses
            if attn is not None:
                attn[:, :, : step + 2] = torch.index_select(
                    attn[:, :, : step + 2], dim=0, index=active_bbsz_idx
                )

            # reorder incremental state in decoder
            reorder_state = active_bbsz_idx

        # sort by score descending
        for sent in range(len(finalized)):
            scores = torch.tensor(
                [float(elem["score"].item()) for elem in finalized[sent]]
            )
            _, sorted_scores_indices = torch.sort(scores, descending=True)
            finalized[sent] = [finalized[sent][ssi] for ssi in sorted_scores_indices]
            finalized[sent] = torch.jit.annotate(
                List[Dict[str, Tensor]], finalized[sent]
            )
        return finalized

    def _prefix_tokens(
        self, step: int, lprobs, scores, tokens, prefix_tokens, beam_size: int
    ):
        """Handle prefix tokens"""
        prefix_toks = prefix_tokens[:, step].unsqueeze(-1).repeat(1, beam_size).view(-1)
        prefix_lprobs = lprobs.gather(-1, prefix_toks.unsqueeze(-1))
        prefix_mask = prefix_toks.ne(self.pad)
        lprobs[prefix_mask] = torch.tensor(-math.inf).to(lprobs)
        lprobs[prefix_mask] = lprobs[prefix_mask].scatter(
            -1, prefix_toks[prefix_mask].unsqueeze(-1), prefix_lprobs[prefix_mask]
        )
        # if prefix includes eos, then we should make sure tokens and
        # scores are the same across all beams
        eos_mask = prefix_toks.eq(self.eos)
        if eos_mask.any():
            # validate that the first beam matches the prefix
            first_beam = tokens[eos_mask].view(-1, beam_size, tokens.size(-1))[
                :, 0, 1 : step + 1
            ]
            eos_mask_batch_dim = eos_mask.view(-1, beam_size)[:, 0]
            target_prefix = prefix_tokens[eos_mask_batch_dim][:, :step]
            assert (first_beam == target_prefix).all()

            # copy tokens, scores and lprobs from the first beam to all beams
            tokens = self.replicate_first_beam(tokens, eos_mask_batch_dim, beam_size)
            scores = self.replicate_first_beam(scores, eos_mask_batch_dim, beam_size)
            lprobs = self.replicate_first_beam(lprobs, eos_mask_batch_dim, beam_size)
        return lprobs, tokens, scores

    def replicate_first_beam(self, tensor, mask, beam_size: int):
        tensor = tensor.view(-1, beam_size, tensor.size(-1))
        tensor[mask] = tensor[mask][:, :1, :]
        return tensor.view(-1, tensor.size(-1))

    def finalize_hypos(
        self,
        step: int,
        bbsz_idx,
        eos_scores,
        tokens,
        scores,
        finalized: List[List[Dict[str, Tensor]]],
        finished: List[bool],
        beam_size: int,
        attn: Optional[Tensor],
        src_lengths,
        max_len: int,
    ):
        """Finalize hypothesis, store finalized information in `finalized`, and change `finished` accordingly.
        A sentence is finalized when {beam_size} finished items have been collected for it.

        Returns number of sentences (not beam items) being finalized.
        These will be removed from the batch and not processed further.
        Args:
            bbsz_idx (Tensor):
        """
        assert bbsz_idx.numel() == eos_scores.numel()

        # clone relevant token and attention tensors.
        # tokens is (batch * beam, max_len). So the index_select
        # gets the newly EOS rows, then selects cols 1..{step + 2}
        tokens_clone = tokens.index_select(0, bbsz_idx)[
            :, 1 : step + 2
        ]  # skip the first index, which is EOS

        tokens_clone[:, step] = self.eos
        attn_clone = (
            attn.index_select(0, bbsz_idx)[:, :, 1 : step + 2]
            if attn is not None
            else None
        )

        # compute scores per token position
        pos_scores = scores.index_select(0, bbsz_idx)[:, : step + 1]
        pos_scores[:, step] = eos_scores
        # convert from cumulative to per-position scores
        pos_scores[:, 1:] = pos_scores[:, 1:] - pos_scores[:, :-1]

        # normalize sentence-level scores
        if self.normalize_scores:
            eos_scores /= (step + 1) ** self.len_penalty

        # cum_unfin records which sentences in the batch are finished.
        # It helps match indexing between (a) the original sentences
        # in the batch and (b) the current, possibly-reduced set of
        # sentences.
        cum_unfin: List[int] = []
        prev = 0
        for f in finished:
            if f:
                prev += 1
            else:
                cum_unfin.append(prev)

        # The keys here are of the form "{sent}_{unfin_idx}", where
        # "unfin_idx" is the index in the current (possibly reduced)
        # list of sentences, and "sent" is the index in the original,
        # unreduced batch
        # set() is not supported in script export
        sents_seen: Dict[str, Optional[Tensor]] = {}

        # For every finished beam item
        for i in range(bbsz_idx.size()[0]):
            idx = bbsz_idx[i]
            score = eos_scores[i]
            # sentence index in the current (possibly reduced) batch
            unfin_idx = idx // beam_size
            # sentence index in the original (unreduced) batch
            sent = unfin_idx + cum_unfin[unfin_idx]
            # Cannot create dict for key type '(int, int)' in torchscript.
            # The workaround is to cast int to string
            seen = str(sent.item()) + "_" + str(unfin_idx.item())
            if seen not in sents_seen:
                sents_seen[seen] = None

            if self.match_source_len and step > src_lengths[unfin_idx]:
                score = torch.tensor(-math.inf).to(score)

            # An input sentence (among those in a batch) is finished when
            # beam_size hypotheses have been collected for it
            if len(finalized[sent]) < beam_size:
                if attn_clone is not None:
                    # remove padding tokens from attn scores
                    hypo_attn = attn_clone[i]
                else:
                    hypo_attn = torch.empty(0)

                finalized[sent].append(
                    {
                        "tokens": tokens_clone[i],
                        "score": score,
                        "attention": hypo_attn,  # src_len x tgt_len
                        "alignment": torch.empty(0),
                        "positional_scores": pos_scores[i],
                    }
                )

        newly_finished: List[int] = []

        for seen in sents_seen.keys():
            # check termination conditions for this sentence
            sent: int = int(float(seen.split("_")[0]))
            unfin_idx: int = int(float(seen.split("_")[1]))

            if not finished[sent] and self.is_finished(
                step, unfin_idx, max_len, len(finalized[sent]), beam_size
            ):
                finished[sent] = True
                newly_finished.append(unfin_idx)

        return newly_finished

    def is_finished(
        self,
        step: int,
        unfin_idx: int,
        max_len: int,
        finalized_sent_len: int,
        beam_size: int,
    ):
        """
        Check whether decoding for a sentence is finished, which
        occurs when the list of finalized sentences has reached the
        beam size, or when we reach the maximum length.
        """
        assert finalized_sent_len <= beam_size
        if finalized_sent_len == beam_size or step == max_len:
            return True
        return False


class EnsembleModel(nn.Module):
    """A wrapper around an ensemble of models."""

    def __init__(self, models):
        super().__init__()
        self.models_size = len(models)
        # method '__len__' is not supported in ModuleList for torch script
        self.single_model = models[0]
        self.models = nn.ModuleList(models)

        self.has_incremental: bool = False
        if all(
            hasattr(m, "decoder") and isinstance(m.decoder, FairseqIncrementalDecoder)
            for m in models
        ):
            self.has_incremental = True

    def forward(self):
        pass

    def has_encoder(self):
        return hasattr(self.single_model, "encoder")

    def has_incremental_states(self):
        return self.has_incremental

    def max_decoder_positions(self):
        return min([m.max_decoder_positions() for m in self.models if hasattr(m, "max_decoder_positions")] + [sys.maxsize])

    @torch.jit.export
    def forward_encoder(self, net_input: Dict[str, Tensor]):
        if not self.has_encoder():
            return None
        return [model.encoder.forward_torchscript(net_input) for model in self.models]

    @torch.jit.export
    def forward_decoder(
        self,
        tokens,
        encoder_outs: List[Dict[str, List[Tensor]]],
        incremental_states: List[Dict[str, Dict[str, Optional[Tensor]]]],
        temperature: float = 1.0,
    ):
        log_probs = []
        avg_attn: Optional[Tensor] = None
        encoder_out: Optional[Dict[str, List[Tensor]]] = None
        for i, model in enumerate(self.models):
            if self.has_encoder():
                encoder_out = encoder_outs[i]
            # decode each model
            if self.has_incremental_states():
                decoder_out = model.decoder.forward(
                    tokens,
                    encoder_out=encoder_out,
                    incremental_state=incremental_states[i],
                )
            else:
                if hasattr(model, "decoder"):
                    decoder_out = model.decoder.forward(tokens, encoder_out=encoder_out)
                else:
                    decoder_out = model.forward(tokens)

            attn: Optional[Tensor] = None
            decoder_len = len(decoder_out)
            if decoder_len > 1 and decoder_out[1] is not None:
                if isinstance(decoder_out[1], Tensor):
                    attn = decoder_out[1]
                else:
                    attn_holder = decoder_out[1]["attn"]
                    if isinstance(attn_holder, Tensor):
                        attn = attn_holder
                    elif attn_holder is not None:
                        attn = attn_holder[0]
                if attn is not None:
                    attn = attn[:, -1, :]

            decoder_out_tuple = (
                decoder_out[0][:, -1:, :].div_(temperature),
                None if decoder_len <= 1 else decoder_out[1],
            )
            probs = model.get_normalized_probs(
                decoder_out_tuple, log_probs=True, sample=None
            )
            probs = probs[:, -1, :]
            if self.models_size == 1:
                return probs, attn

            log_probs.append(probs)
            if attn is not None:
                if avg_attn is None:
                    avg_attn = attn
                else:
                    avg_attn.add_(attn)

        avg_probs = torch.logsumexp(torch.stack(log_probs, dim=0), dim=0) - math.log(
            self.models_size
        )

        if avg_attn is not None:
            avg_attn.div_(self.models_size)
        return avg_probs, avg_attn

    @torch.jit.export
    def reorder_encoder_out(
        self, encoder_outs: Optional[List[Dict[str, List[Tensor]]]], new_order
    ):
        """
        Reorder encoder output according to *new_order*.

        Args:
            encoder_out: output from the ``forward()`` method
            new_order (LongTensor): desired order

        Returns:
            *encoder_out* rearranged according to *new_order*
        """
        new_outs: List[Dict[str, List[Tensor]]] = []
        if not self.has_encoder():
            return new_outs
        for i, model in enumerate(self.models):
            assert encoder_outs is not None
            new_outs.append(
                model.encoder.reorder_encoder_out(encoder_outs[i], new_order)
            )
        return new_outs

    @torch.jit.export
    def reorder_incremental_state(
        self,
        incremental_states: List[Dict[str, Dict[str, Optional[Tensor]]]],
        new_order,
    ):
        if not self.has_incremental_states():
            return
        for i, model in enumerate(self.models):
            model.decoder.reorder_incremental_state_scripting(
                incremental_states[i], new_order
            )


class SequenceGeneratorWithAlignment(SequenceGenerator):
    def __init__(
        self, models, tgt_dict, left_pad_target=False, print_alignment="hard", **kwargs
    ):
        """Generates translations of a given source sentence.

        Produces alignments following "Jointly Learning to Align and
        Translate with Transformer Models" (Garg et al., EMNLP 2019).

        Args:
            left_pad_target (bool, optional): Whether or not the
                hypothesis should be left padded or not when they are
                teacher forced for generating alignments.
        """
        super().__init__(EnsembleModelWithAlignment(models), tgt_dict, **kwargs)
        self.left_pad_target = left_pad_target

        if print_alignment == "hard":
            self.extract_alignment = utils.extract_hard_alignment
        elif print_alignment == "soft":
            self.extract_alignment = utils.extract_soft_alignment

    @torch.no_grad()
    def generate(self, models, sample, **kwargs):
        finalized = super()._generate(sample, **kwargs)

        src_tokens = sample["net_input"]["src_tokens"]
        bsz = src_tokens.shape[0]
        beam_size = self.beam_size
        (
            src_tokens,
            src_lengths,
            prev_output_tokens,
            tgt_tokens,
        ) = self._prepare_batch_for_alignment(sample, finalized)
        if any(getattr(m, "full_context_alignment", False) for m in self.model.models):
            attn = self.model.forward_align(src_tokens, src_lengths, prev_output_tokens)
        else:
            attn = [
                finalized[i // beam_size][i % beam_size]["attention"].transpose(1, 0)
                for i in range(bsz * beam_size)
            ]

        if src_tokens.device != "cpu":
            src_tokens = src_tokens.to("cpu")
            tgt_tokens = tgt_tokens.to("cpu")
            attn = [i.to("cpu") for i in attn]

        # Process the attn matrix to extract hard alignments.
        for i in range(bsz * beam_size):
            alignment = self.extract_alignment(
                attn[i], src_tokens[i], tgt_tokens[i], self.pad, self.eos
            )
            finalized[i // beam_size][i % beam_size]["alignment"] = alignment
        return finalized

    def _prepare_batch_for_alignment(self, sample, hypothesis):
        src_tokens = sample["net_input"]["src_tokens"]
        bsz = src_tokens.shape[0]
        src_tokens = (
            src_tokens[:, None, :]
            .expand(-1, self.beam_size, -1)
            .contiguous()
            .view(bsz * self.beam_size, -1)
        )
        src_lengths = sample["net_input"]["src_lengths"]
        src_lengths = (
            src_lengths[:, None]
            .expand(-1, self.beam_size)
            .contiguous()
            .view(bsz * self.beam_size)
        )
        prev_output_tokens = data_utils.collate_tokens(
            [beam["tokens"] for example in hypothesis for beam in example],
            self.pad,
            self.eos,
            self.left_pad_target,
            move_eos_to_beginning=True,
        )
        tgt_tokens = data_utils.collate_tokens(
            [beam["tokens"] for example in hypothesis for beam in example],
            self.pad,
            self.eos,
            self.left_pad_target,
            move_eos_to_beginning=False,
        )
        return src_tokens, src_lengths, prev_output_tokens, tgt_tokens


class EnsembleModelWithAlignment(EnsembleModel):
    """A wrapper around an ensemble of models."""

    def __init__(self, models):
        super().__init__(models)

    def forward_align(self, src_tokens, src_lengths, prev_output_tokens):
        avg_attn = None
        for model in self.models:
            decoder_out = model(src_tokens, src_lengths, prev_output_tokens)
            attn = decoder_out[1]["attn"][0]
            if avg_attn is None:
                avg_attn = attn
            else:
                avg_attn.add_(attn)
        if len(self.models) > 1:
            avg_attn.div_(len(self.models))
        return avg_attn<|MERGE_RESOLUTION|>--- conflicted
+++ resolved
@@ -328,16 +328,6 @@
                 encoder_outs = self.model.reorder_encoder_out(
                     encoder_outs, reorder_state
                 )
-<<<<<<< HEAD
-
-            lprobs, avg_attn_scores = self.model.forward_decoder(
-                tokens[:, : step + 1],
-                encoder_outs,
-                incremental_states,
-                self.temperature,
-            )
-            
-=======
             with torch.autograd.profiler.record_function("EnsembleModel: forward_decoder"):
                 lprobs, avg_attn_scores = self.model.forward_decoder(
                     tokens[:, : step + 1],
@@ -345,7 +335,6 @@
                     incremental_states,
                     self.temperature,
                 )
->>>>>>> f003703b
 
             if self.lm_model is not None:
                 lm_out = self.lm_model(tokens[:, : step + 1])
