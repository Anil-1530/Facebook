# Copyright (c) Facebook, Inc. and its affiliates.
#
# This source code is licensed under the MIT license found in the
# LICENSE file in the root directory of this source tree.

from typing import Dict, List, Optional

import torch
import torch.nn as nn
import torch.nn.functional as F
from fairseq import utils
from fairseq.modules import LayerNorm, MultiheadAttention
from fairseq.modules.quant_noise import quant_noise
from torch import Tensor


class TransformerEncoderLayer(nn.Module):
    """Encoder layer block.

    In the original paper each operation (multi-head attention or FFN) is
    postprocessed with: `dropout -> add residual -> layernorm`. In the
    tensor2tensor code they suggest that learning is more robust when
    preprocessing each layer with layernorm and postprocessing with:
    `dropout -> add residual`. We default to the approach in the paper, but the
    tensor2tensor approach can be enabled by setting
    *args.encoder_normalize_before* to ``True``.

    Args:
        args (argparse.Namespace): parsed command-line arguments
    """

    def __init__(self, args):
        super().__init__()
        self.embed_dim = args.encoder_embed_dim
        self.quant_noise = getattr(args, "quant_noise_pq", 0)
        self.quant_noise_block_size = getattr(args, "quant_noise_pq_block_size", 8)
        self.self_attn = self.build_self_attention(self.embed_dim, args)
        self.self_attn_layer_norm = LayerNorm(self.embed_dim)
        self.dropout = args.dropout
        self.activation_fn = utils.get_activation_fn(
            activation=getattr(args, "activation_fn", "relu")
        )
        self.activation_dropout = getattr(args, "activation_dropout", 0)
        if self.activation_dropout == 0:
            # for backwards compatibility with models that use args.relu_dropout
            self.activation_dropout = getattr(args, "relu_dropout", 0)
        self.normalize_before = args.encoder_normalize_before
        self.fc1 = self.build_fc1(
            self.embed_dim, args.encoder_ffn_embed_dim, self.quant_noise, self.quant_noise_block_size
        )
        self.fc2 = self.build_fc2(
            args.encoder_ffn_embed_dim, self.embed_dim, self.quant_noise, self.quant_noise_block_size
        )

        self.final_layer_norm = LayerNorm(self.embed_dim)

    def build_fc1(self, input_dim, output_dim, q_noise, qn_block_size):
        return quant_noise(nn.Linear(input_dim, output_dim), p=q_noise, block_size=qn_block_size)

    def build_fc2(self, input_dim, output_dim, q_noise, qn_block_size):
        return quant_noise(nn.Linear(input_dim, output_dim), p=q_noise, block_size=qn_block_size)

    def build_self_attention(self, embed_dim, args):
        return MultiheadAttention(
            embed_dim,
            args.encoder_attention_heads,
            dropout=args.attention_dropout,
            self_attention=True,
<<<<<<< HEAD
            relative_pos_type=("unmasked"
                               if getattr(args, "use_relative_pos_embeddings", False)
                               else None),
            max_relative_pos=getattr(args, "max_relative_pos", 128),
            heads_share_embeddings=getattr(args, "heads_share_embeddings", False),
            add_pos_embeddings_to_values=getattr(args, "add_pos_embeddings_to_values", False)
=======
            q_noise=self.quant_noise,
            qn_block_size=self.quant_noise_block_size,
>>>>>>> 2699f4a2
        )

    def upgrade_state_dict_named(self, state_dict, name):
        """
        Rename layer norm states from `...layer_norms.0.weight` to
        `...self_attn_layer_norm.weight` and `...layer_norms.1.weight` to
        `...final_layer_norm.weight`
        """
        layer_norm_map = {"0": "self_attn_layer_norm", "1": "final_layer_norm"}
        for old, new in layer_norm_map.items():
            for m in ("weight", "bias"):
                k = "{}.layer_norms.{}.{}".format(name, old, m)
                if k in state_dict:
                    state_dict["{}.{}.{}".format(name, new, m)] = state_dict[k]
                    del state_dict[k]

    def forward(self, x, encoder_padding_mask, attn_mask: Optional[Tensor] = None):
        """
        Args:
            x (Tensor): input to the layer of shape `(seq_len, batch, embed_dim)`
            encoder_padding_mask (ByteTensor): binary ByteTensor of shape
                `(batch, src_len)` where padding elements are indicated by ``1``.
            attn_mask (ByteTensor): binary tensor of shape (T_tgt, T_src), where
            T_tgt is the length of query, while T_src is the length of key,
            though here both query and key is x here,
            attn_mask[t_tgt, t_src] = 1 means when calculating embedding
            for t_tgt, t_src is excluded (or masked out), =0 means it is
            included in attention

        Returns:
            encoded output of shape `(seq_len, batch, embed_dim)`
        """
        residual = x
        if self.normalize_before:
            x = self.self_attn_layer_norm(x)
        if attn_mask is not None:
            attn_mask = attn_mask.masked_fill(attn_mask.to(torch.bool), -1e8)
        # anything in original attn_mask = 1, becomes -1e8
        # anything in original attn_mask = 0, becomes 0
        # Note that we cannot use -inf here, because at some edge cases,
        # the attention weight (before softmax) for some padded element in query
        # will become -inf, which results in NaN in model parameters
        # TODO: to formally solve this problem, we need to change fairseq's
        # MultiheadAttention. We will do this later on.

        x, _ = self.self_attn(
            query=x,
            key=x,
            value=x,
            key_padding_mask=encoder_padding_mask,
            need_weights=False,
            attn_mask=attn_mask,
        )
        x = F.dropout(x, p=self.dropout, training=self.training)
        x = residual + x
        if not self.normalize_before:
            x = self.self_attn_layer_norm(x)

        residual = x
        if self.normalize_before:
            x = self.final_layer_norm(x)

        x = self.activation_fn(self.fc1(x))
        x = F.dropout(x, p=float(self.activation_dropout), training=self.training)
        x = self.fc2(x)
        x = F.dropout(x, p=self.dropout, training=self.training)
        x = residual + x
        if not self.normalize_before:
            x = self.final_layer_norm(x)
        return x


class TransformerDecoderLayer(nn.Module):
    """Decoder layer block.

    In the original paper each operation (multi-head attention, encoder
    attention or FFN) is postprocessed with: `dropout -> add residual ->
    layernorm`. In the tensor2tensor code they suggest that learning is more
    robust when preprocessing each layer with layernorm and postprocessing with:
    `dropout -> add residual`. We default to the approach in the paper, but the
    tensor2tensor approach can be enabled by setting
    *args.decoder_normalize_before* to ``True``.

    Args:
        args (argparse.Namespace): parsed command-line arguments
        no_encoder_attn (bool, optional): whether to attend to encoder outputs
            (default: False).
    """

    def __init__(
        self, args, no_encoder_attn=False, add_bias_kv=False, add_zero_attn=False
    ):
        super().__init__()
        self.embed_dim = args.decoder_embed_dim
        self.dropout = args.dropout
        self.quant_noise = getattr(args, "quant_noise_pq", 0)
        self.quant_noise_block_size = getattr(args, "quant_noise_pq_block_size", 8)

        self.cross_self_attention = getattr(args, "cross_self_attention", False)

        self.self_attn = self.build_self_attention(
            self.embed_dim,
            args,
            add_bias_kv=add_bias_kv,
            add_zero_attn=add_zero_attn,
        )
        self.activation_fn = utils.get_activation_fn(
            activation=getattr(args, "activation_fn", "relu")
        )
        self.activation_dropout = getattr(args, "activation_dropout", 0)
        if self.activation_dropout == 0:
            # for backwards compatibility with models that use args.relu_dropout
            self.activation_dropout = getattr(args, "relu_dropout", 0)
        self.normalize_before = args.decoder_normalize_before

        # use layerNorm rather than FusedLayerNorm for exporting.
        # char_inputs can be used to determint this.
        # TODO  remove this once we update apex with the fix
        export = getattr(args, "char_inputs", False)
        self.self_attn_layer_norm = LayerNorm(self.embed_dim, export=export)

        if no_encoder_attn:
            self.encoder_attn = None
            self.encoder_attn_layer_norm = None
        else:
            self.encoder_attn = self.build_encoder_attention(self.embed_dim, args)
            self.encoder_attn_layer_norm = LayerNorm(self.embed_dim, export=export)

        self.fc1 = self.build_fc1(
            self.embed_dim, args.decoder_ffn_embed_dim, self.quant_noise, self.quant_noise_block_size
        )
        self.fc2 = self.build_fc2(
            args.decoder_ffn_embed_dim, self.embed_dim, self.quant_noise, self.quant_noise_block_size
        )

        self.final_layer_norm = LayerNorm(self.embed_dim, export=export)
        self.need_attn = True

        self.onnx_trace = False

    def build_fc1(self, input_dim, output_dim, q_noise, qn_block_size):
        return quant_noise(nn.Linear(input_dim, output_dim), q_noise, qn_block_size)

    def build_fc2(self, input_dim, output_dim, q_noise, qn_block_size):
        return quant_noise(nn.Linear(input_dim, output_dim), q_noise, qn_block_size)

    def build_self_attention(self, embed_dim, args, add_bias_kv=False, add_zero_attn=False):
        return MultiheadAttention(
            embed_dim,
            args.decoder_attention_heads,
            dropout=args.attention_dropout,
            add_bias_kv=add_bias_kv,
            add_zero_attn=add_zero_attn,
            self_attention=not getattr(args, "cross_self_attention", False),
<<<<<<< HEAD
            relative_pos_type=("masked"
                               if getattr(args, "use_relative_pos_embeddings", False)
                               else None),
            max_relative_pos=getattr(args, "max_relative_pos", 128),
            heads_share_embeddings=getattr(args, "heads_share_embeddings", False),
            add_pos_embeddings_to_values=getattr(args, "add_pos_embeddings_to_values", False)
=======
            q_noise=self.quant_noise,
            qn_block_size=self.quant_noise_block_size,
>>>>>>> 2699f4a2
        )

    def build_encoder_attention(self, embed_dim, args):
        return MultiheadAttention(
            embed_dim,
            args.decoder_attention_heads,
            kdim=getattr(args, "encoder_embed_dim", None),
            vdim=getattr(args, "encoder_embed_dim", None),
            dropout=args.attention_dropout,
            encoder_decoder_attention=True,
            q_noise=self.quant_noise,
            qn_block_size=self.quant_noise_block_size,
        )

    def prepare_for_onnx_export_(self):
        self.onnx_trace = True

    def forward(
        self,
        x,
        encoder_out: Optional[torch.Tensor] = None,
        encoder_padding_mask: Optional[torch.Tensor] = None,
        incremental_state: Optional[Dict[str, Dict[str, Optional[Tensor]]]] = None,
        prev_self_attn_state: Optional[List[torch.Tensor]] = None,
        prev_attn_state: Optional[List[torch.Tensor]] = None,
        self_attn_mask: Optional[torch.Tensor] = None,
        self_attn_padding_mask: Optional[torch.Tensor] = None,
        need_attn: bool = False,
        need_head_weights: bool = False,
    ):
        """
        Args:
            x (Tensor): input to the layer of shape `(seq_len, batch, embed_dim)`
            encoder_padding_mask (ByteTensor, optional): binary
                ByteTensor of shape `(batch, src_len)` where padding
                elements are indicated by ``1``.
            need_attn (bool, optional): return attention weights
            need_head_weights (bool, optional): return attention weights
                for each head (default: return average over heads).

        Returns:
            encoded output of shape `(seq_len, batch, embed_dim)`
        """
        if need_head_weights:
            need_attn = True

        residual = x
        if self.normalize_before:
            x = self.self_attn_layer_norm(x)
        if prev_self_attn_state is not None:
            prev_key, prev_value = prev_self_attn_state[:2]
            saved_state: Dict[str, Optional[Tensor]] = {
                "prev_key": prev_key,
                "prev_value": prev_value,
            }
            if len(prev_self_attn_state) >= 3:
                saved_state["prev_key_padding_mask"] = prev_self_attn_state[2]
            assert incremental_state is not None
            self.self_attn._set_input_buffer(incremental_state, saved_state)
        _self_attn_input_buffer = self.self_attn._get_input_buffer(incremental_state)
        if self.cross_self_attention and not (
            incremental_state is not None
            and _self_attn_input_buffer is not None
            and "prev_key" in _self_attn_input_buffer
        ):
            if self_attn_mask is not None:
                assert encoder_out is not None
                self_attn_mask = torch.cat(
                    (x.new_zeros(x.size(0), encoder_out.size(0)), self_attn_mask), dim=1
                )
            if self_attn_padding_mask is not None:
                if encoder_padding_mask is None:
                    assert encoder_out is not None
                    encoder_padding_mask = self_attn_padding_mask.new_zeros(
                        encoder_out.size(1), encoder_out.size(0)
                    )
                self_attn_padding_mask = torch.cat(
                    (encoder_padding_mask, self_attn_padding_mask), dim=1
                )
            assert encoder_out is not None
            y = torch.cat((encoder_out, x), dim=0)
        else:
            y = x

        x, attn = self.self_attn(
            query=x,
            key=y,
            value=y,
            key_padding_mask=self_attn_padding_mask,
            incremental_state=incremental_state,
            need_weights=False,
            attn_mask=self_attn_mask,
        )
        x = F.dropout(x, p=self.dropout, training=self.training)
        x = residual + x
        if not self.normalize_before:
            x = self.self_attn_layer_norm(x)

        if self.encoder_attn is not None:
            residual = x
            if self.normalize_before:
                x = self.encoder_attn_layer_norm(x)
            if prev_attn_state is not None:
                prev_key, prev_value = prev_attn_state[:2]
                saved_state: Dict[str, Optional[Tensor]] = {
                    "prev_key": prev_key,
                    "prev_value": prev_value,
                }
                if len(prev_attn_state) >= 3:
                    saved_state["prev_key_padding_mask"] = prev_attn_state[2]
                assert incremental_state is not None
                self.encoder_attn._set_input_buffer(incremental_state, saved_state)

            x, attn = self.encoder_attn(
                query=x,
                key=encoder_out,
                value=encoder_out,
                key_padding_mask=encoder_padding_mask,
                incremental_state=incremental_state,
                static_kv=True,
                need_weights=need_attn or (not self.training and self.need_attn),
                need_head_weights=need_head_weights,
            )
            x = F.dropout(x, p=self.dropout, training=self.training)
            x = residual + x
            if not self.normalize_before:
                x = self.encoder_attn_layer_norm(x)

        residual = x
        if self.normalize_before:
            x = self.final_layer_norm(x)

        x = self.activation_fn(self.fc1(x))
        x = F.dropout(x, p=float(self.activation_dropout), training=self.training)
        x = self.fc2(x)
        x = F.dropout(x, p=self.dropout, training=self.training)
        x = residual + x
        if not self.normalize_before:
            x = self.final_layer_norm(x)
        if self.onnx_trace and incremental_state is not None:
            saved_state = self.self_attn._get_input_buffer(incremental_state)
            assert saved_state is not None
            if self_attn_padding_mask is not None:
                self_attn_state = [
                    saved_state["prev_key"],
                    saved_state["prev_value"],
                    saved_state["prev_key_padding_mask"],
                ]
            else:
                self_attn_state = [saved_state["prev_key"], saved_state["prev_value"]]
            return x, attn, self_attn_state
        return x, attn, None

    def make_generation_fast_(self, need_attn: bool = False, **kwargs):
        self.need_attn = need_attn

    @torch.jit.export
    def reorder_incremental_state(
        self,
        incremental_state: Dict[str, Dict[str, Optional[Tensor]]],
        new_order: Tensor,
    ):
        """Scriptable reorder incremental state in transformer layers."""
        self.self_attn.reorder_incremental_state(incremental_state, new_order)

        if self.encoder_attn is not None:
            self.encoder_attn.reorder_incremental_state(incremental_state, new_order)


def Linear(in_features, out_features, bias=True):
    m = nn.Linear(in_features, out_features, bias)
    nn.init.xavier_uniform_(m.weight)
    if bias:
        nn.init.constant_(m.bias, 0.0)
    return m<|MERGE_RESOLUTION|>--- conflicted
+++ resolved
@@ -66,17 +66,14 @@
             args.encoder_attention_heads,
             dropout=args.attention_dropout,
             self_attention=True,
-<<<<<<< HEAD
+            q_noise=self.quant_noise,
+            qn_block_size=self.quant_noise_block_size,
             relative_pos_type=("unmasked"
                                if getattr(args, "use_relative_pos_embeddings", False)
                                else None),
             max_relative_pos=getattr(args, "max_relative_pos", 128),
             heads_share_embeddings=getattr(args, "heads_share_embeddings", False),
             add_pos_embeddings_to_values=getattr(args, "add_pos_embeddings_to_values", False)
-=======
-            q_noise=self.quant_noise,
-            qn_block_size=self.quant_noise_block_size,
->>>>>>> 2699f4a2
         )
 
     def upgrade_state_dict_named(self, state_dict, name):
@@ -231,17 +228,14 @@
             add_bias_kv=add_bias_kv,
             add_zero_attn=add_zero_attn,
             self_attention=not getattr(args, "cross_self_attention", False),
-<<<<<<< HEAD
+            q_noise=self.quant_noise,
+            qn_block_size=self.quant_noise_block_size,
             relative_pos_type=("masked"
                                if getattr(args, "use_relative_pos_embeddings", False)
                                else None),
             max_relative_pos=getattr(args, "max_relative_pos", 128),
             heads_share_embeddings=getattr(args, "heads_share_embeddings", False),
             add_pos_embeddings_to_values=getattr(args, "add_pos_embeddings_to_values", False)
-=======
-            q_noise=self.quant_noise,
-            qn_block_size=self.quant_noise_block_size,
->>>>>>> 2699f4a2
         )
 
     def build_encoder_attention(self, embed_dim, args):
