--- conflicted
+++ resolved
@@ -66,11 +66,7 @@
 @register_criterion("ctc", dataclass=CtcCriterionConfig)
 class CtcCriterion(FairseqCriterion):
     def __init__(
-<<<<<<< HEAD
-        self, cfg: CtcCriterionConfig, task: FairseqTask, rdrop_alpha: bool = False
-=======
         self, cfg: CtcCriterionConfig, task: FairseqTask, rdrop_alpha: int = 0.0
->>>>>>> 25451b23
     ):
         super().__init__(task)
         self.blank_idx = (
@@ -115,11 +111,7 @@
         self.zero_infinity = cfg.zero_infinity
         self.sentence_avg = cfg.sentence_avg
 
-<<<<<<< HEAD
-    def forward(self, model, sample, reduce=True, net_output=None):
-=======
     def forward(self, model, sample, reduce=True, **kwargs):
->>>>>>> 25451b23
         net_output = model(**sample["net_input"])
         lprobs = model.get_normalized_probs(
             net_output, log_probs=True
