--- conflicted
+++ resolved
@@ -54,11 +54,7 @@
             self.subsample = Conv2dSubsampler(
                 args.input_channels,
                 args.input_feat_per_channel,
-<<<<<<< HEAD
-                256,
-=======
                 args.conv_out_channels,
->>>>>>> adebac6f
                 args.encoder_embed_dim,
             )
         self.pos_enc_type = args.pos_enc_type
