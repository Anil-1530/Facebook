# Copyright (c) Facebook, Inc. and its affiliates.
#
# This source code is licensed under the MIT license found in the
# LICENSE file in the root directory of this source tree.

import logging
import math
from pathlib import Path
from typing import Dict, List, Optional, Tuple

import torch
import torch.nn as nn
from torch import Tensor

from fairseq import checkpoint_utils, utils
from fairseq.data.data_utils import lengths_to_padding_mask
from fairseq.models import (
    FairseqEncoder,
    FairseqEncoderDecoderModel,
    register_model,
    register_model_architecture,
)
from fairseq.models.speech_to_text.hub_interface import S2THubInterface
from fairseq.models.speech_to_text.modules.convolution import (
    Conv1dSubsampler,
    Conv2dSubsampler,
)
from fairseq.models.transformer import Embedding, TransformerDecoder
from fairseq.modules import (
    FairseqDropout,
    LayerNorm,
    PositionalEmbedding,
    TransformerEncoderLayer,
)

logger = logging.getLogger(__name__)


@register_model("s2t_transformer")
class S2TTransformerModel(FairseqEncoderDecoderModel):
    """Adapted Transformer model (https://arxiv.org/abs/1706.03762) for
    speech-to-text tasks. The Transformer encoder/decoder remains the same.
    A trainable input subsampler is prepended to the Transformer encoder to
    project inputs into the encoder dimension as well as downsample input
    sequence for computational efficiency."""

    @classmethod
    def hub_models(cls):
        base_url = "http://dl.fbaipublicfiles.com/fairseq/s2t"
        model_ids = [
            "s2t_transformer_s-en-asr-librispeech",
            "s2t_transformer_m-en-asr-librispeech",
            "s2t_transformer_l-en-asr-librispeech",
        ]
        return {i: f"{base_url}/{i}.tar.gz" for i in model_ids}

    @classmethod
    def from_pretrained(
        cls,
        model_name_or_path,
        checkpoint_file="model.pt",
        data_name_or_path=".",
        config_yaml="config.yaml",
        **kwargs,
    ):
        from fairseq import hub_utils

        x = hub_utils.from_pretrained(
            model_name_or_path,
            checkpoint_file,
            data_name_or_path,
            archive_map=cls.hub_models(),
            config_yaml=config_yaml,
            **kwargs,
        )
        return S2THubInterface(x["args"], x["task"], x["models"][0])

    def __init__(self, encoder, decoder):
        super().__init__(encoder, decoder)

    @staticmethod
    def add_args(parser):
        """Add model-specific arguments to the parser."""
        # input
        parser.add_argument(
            "--conv-kernel-sizes",
            type=str,
            metavar="N",
            help="kernel sizes of Conv1d (s2t_transformer) subsampling layers",
        )
        parser.add_argument(
            "--conv-channels",
            type=int,
            metavar="N",
            help="# of channels in Conv1d (s2t_transformer) subsampling layers",
        )
        parser.add_argument(
            "--conv-out-channels",
            type=int,
            metavar="N",
            help="# of channels in Conv2d (convtransformer) subsampling layers",
        )
        parser.add_argument(
            "--conv-version",
            type=str,
            default="s2t_transformer",
            choices=["s2t_transformer", "convtransformer"],
            help="version of frontend convolutional layers",
        )
        parser.add_argument(
            "--conv-version",
            type=str,
            default="s2t_transformer",
            choices=["s2t_transformer", "convtransformer"],
            help="version of frontend convolutional layers",
        )
        # Transformer
        parser.add_argument(
            "--activation-fn",
            type=str,
            default="relu",
            choices=utils.get_available_activation_fns(),
            help="activation function to use",
        )
        parser.add_argument(
            "--dropout", type=float, metavar="D", help="dropout probability"
        )
        parser.add_argument(
            "--attention-dropout",
            type=float,
            metavar="D",
            help="dropout probability for attention weights",
        )
        parser.add_argument(
            "--activation-dropout",
            "--relu-dropout",
            type=float,
            metavar="D",
            help="dropout probability after activation in FFN.",
        )
        parser.add_argument(
            "--encoder-embed-dim",
            type=int,
            metavar="N",
            help="encoder embedding dimension",
        )
        parser.add_argument(
            "--encoder-ffn-embed-dim",
            type=int,
            metavar="N",
            help="encoder embedding dimension for FFN",
        )
        parser.add_argument(
            "--encoder-layers", type=int, metavar="N", help="num encoder layers"
        )
        parser.add_argument(
            "--encoder-attention-heads",
            type=int,
            metavar="N",
            help="num encoder attention heads",
        )
        parser.add_argument(
            "--encoder-normalize-before",
            action="store_true",
            help="apply layernorm before each encoder block",
        )
        parser.add_argument(
            "--decoder-embed-dim",
            type=int,
            metavar="N",
            help="decoder embedding dimension",
        )
        parser.add_argument(
            "--decoder-ffn-embed-dim",
            type=int,
            metavar="N",
            help="decoder embedding dimension for FFN",
        )
        parser.add_argument(
            "--decoder-layers", type=int, metavar="N", help="num decoder layers"
        )
        parser.add_argument(
            "--decoder-attention-heads",
            type=int,
            metavar="N",
            help="num decoder attention heads",
        )
        parser.add_argument(
            "--decoder-normalize-before",
            action="store_true",
            help="apply layernorm before each decoder block",
        )
        parser.add_argument(
            "--share-decoder-input-output-embed",
            action="store_true",
            help="share decoder input and output embeddings",
        )
        parser.add_argument(
            "--layernorm-embedding",
            action="store_true",
            help="add layernorm to embedding",
        )
        parser.add_argument(
            "--no-scale-embedding",
            action="store_true",
            help="if True, dont scale embeddings",
        )
        parser.add_argument(
            "--load-pretrained-encoder-from",
            type=str,
            metavar="STR",
            help="model to take encoder weights from (for initialization)",
        )
        parser.add_argument(
            "--encoder-freezing-updates",
            type=int,
            metavar="N",
            help="freeze encoder for first N updates",
        )

    @classmethod
    def build_encoder(cls, args):
        encoder = S2TTransformerEncoder(args)
        pretraining_path = getattr(args, "load_pretrained_encoder_from", None)
        if pretraining_path is not None:
            if not Path(pretraining_path).exists():
                logger.warning(
                    f"skipped pretraining because {pretraining_path} does not exist"
                )
            else:
                encoder = checkpoint_utils.load_pretrained_component_from_model(
                    component=encoder, checkpoint=pretraining_path
                )
                logger.info(f"loaded pretrained encoder from: {pretraining_path}")
        return encoder

    @classmethod
    def build_decoder(cls, args, task, embed_tokens):
        return TransformerDecoderScriptable(args, task.target_dictionary, embed_tokens)

    @classmethod
    def build_model(cls, args, task):
        """Build a new model instance."""

        # make sure all arguments are present in older models
        base_architecture(args)

        def build_embedding(dictionary, embed_dim):
            num_embeddings = len(dictionary)
            padding_idx = dictionary.pad()
            return Embedding(num_embeddings, embed_dim, padding_idx)

        decoder_embed_tokens = build_embedding(
            task.target_dictionary, args.decoder_embed_dim
        )
        args.tgt_dict_size = len(task.target_dictionary)
        encoder = cls.build_encoder(args)
        decoder = cls.build_decoder(args, task, decoder_embed_tokens)
        return cls(encoder, decoder)

    def get_normalized_probs(
        self,
        net_output: Tuple[Tensor, Optional[Dict[str, List[Optional[Tensor]]]]],
        log_probs: bool,
        sample: Optional[Dict[str, Tensor]] = None,
    ):
        # net_output['encoder_out'] is a (B, T, D) tensor
        lprobs = self.get_normalized_probs_scriptable(net_output, log_probs, sample)
        lprobs.batch_first = True
        return lprobs

    def get_ctc_target(self, sample: Optional[Dict[str, Tensor]]):
        return sample["target"], sample["target_lengths"]

    def get_ctc_output(
        self,
        net_output: Tuple[Tensor, Optional[Dict[str, List[Optional[Tensor]]]]],
        sample: Optional[Dict[str, Tensor]],
    ):
        encoder_out = net_output[1]["encoder_out"]["encoder_out"][0]
        logits = self.encoder.ctc_proj(encoder_out)  # T x B x C
        out = utils.log_softmax(logits.float(), dim=-1)
        padding_mask = net_output[1]["encoder_out"]["encoder_padding_mask"]
        lens = out.new_full((out.shape[1],), out.shape[0]).long()
        if len(padding_mask) > 0:
            lens -= padding_mask[0].sum(dim=-1)
        return out, lens

    def forward(self, src_tokens, src_lengths, prev_output_tokens):
        """
        The forward method inherited from the base class has a **kwargs
        argument in its input, which is not supported in torchscript. This
        method overwrites the forward method definition without **kwargs.
        """
        encoder_out = self.encoder(src_tokens=src_tokens, src_lengths=src_lengths)
        decoder_out = self.decoder(
            prev_output_tokens=prev_output_tokens, encoder_out=encoder_out
        )
        return decoder_out


class S2TTransformerEncoder(FairseqEncoder):
    """Speech-to-text Transformer encoder that consists of input subsampler and
    Transformer encoder."""

    def __init__(self, args):
        super().__init__(None)

        self.encoder_freezing_updates = args.encoder_freezing_updates
        self.num_updates = 0

        self.dropout_module = FairseqDropout(
            p=args.dropout, module_name=self.__class__.__name__
        )
        self.embed_scale = math.sqrt(args.encoder_embed_dim)
        if args.no_scale_embedding:
            self.embed_scale = 1.0
        self.padding_idx = 1

        self.conv_version = args.conv_version
        if self.conv_version == "s2t_transformer":
            self.subsample = Conv1dSubsampler(
                args.input_feat_per_channel * args.input_channels,
                args.conv_channels,
                args.encoder_embed_dim,
                [int(k) for k in args.conv_kernel_sizes.split(",")],
            )
        elif self.conv_version == "convtransformer":
            self.subsample = Conv2dSubsampler(
                args.input_channels,
                args.input_feat_per_channel,
<<<<<<< HEAD
                256,
=======
                args.conv_out_channels,
>>>>>>> adebac6f
                args.encoder_embed_dim,
            )

        self.embed_positions = PositionalEmbedding(
            args.max_source_positions, args.encoder_embed_dim, self.padding_idx
        )

        self.transformer_layers = nn.ModuleList(
            [TransformerEncoderLayer(args) for _ in range(args.encoder_layers)]
        )
        if args.encoder_normalize_before:
            self.layer_norm = LayerNorm(args.encoder_embed_dim)
        else:
            self.layer_norm = None

        self.ctc_proj = None
        if getattr(args, "ctc_weight", 0.0) > 0.0:
            self.ctc_proj = nn.Linear(args.encoder_embed_dim, args.tgt_dict_size)

    def _forward(self, src_tokens, src_lengths, return_all_hiddens=False):
        x, input_lengths = self.subsample(src_tokens, src_lengths)
        x = self.embed_scale * x

        encoder_padding_mask = lengths_to_padding_mask(input_lengths)
        positions = self.embed_positions(encoder_padding_mask).transpose(0, 1)
        x += positions
        x = self.dropout_module(x)

        encoder_states = []

        for layer in self.transformer_layers:
            x = layer(x, encoder_padding_mask)
            if return_all_hiddens:
                encoder_states.append(x)

        if self.layer_norm is not None:
            x = self.layer_norm(x)

        return {
            "encoder_out": [x],  # T x B x C
            "encoder_padding_mask": [encoder_padding_mask]
            if encoder_padding_mask.any()
            else [],  # B x T
            "encoder_embedding": [],  # B x T x C
            "encoder_states": encoder_states,  # List[T x B x C]
            "src_tokens": [],
            "src_lengths": [],
        }

    def forward(self, src_tokens, src_lengths, return_all_hiddens=False):
        if self.num_updates < self.encoder_freezing_updates:
            with torch.no_grad():
                x = self._forward(
                    src_tokens, src_lengths, return_all_hiddens=return_all_hiddens
                )
        else:
            x = self._forward(
                src_tokens, src_lengths, return_all_hiddens=return_all_hiddens
            )
        return x

    def reorder_encoder_out(self, encoder_out, new_order):
        new_encoder_out = (
            []
            if len(encoder_out["encoder_out"]) == 0
            else [x.index_select(1, new_order) for x in encoder_out["encoder_out"]]
        )

        new_encoder_padding_mask = (
            []
            if len(encoder_out["encoder_padding_mask"]) == 0
            else [
                x.index_select(0, new_order)
                for x in encoder_out["encoder_padding_mask"]
            ]
        )

        new_encoder_embedding = (
            []
            if len(encoder_out["encoder_embedding"]) == 0
            else [
                x.index_select(0, new_order) for x in encoder_out["encoder_embedding"]
            ]
        )

        encoder_states = encoder_out["encoder_states"]
        if len(encoder_states) > 0:
            for idx, state in enumerate(encoder_states):
                encoder_states[idx] = state.index_select(1, new_order)

        return {
            "encoder_out": new_encoder_out,  # T x B x C
            "encoder_padding_mask": new_encoder_padding_mask,  # B x T
            "encoder_embedding": new_encoder_embedding,  # B x T x C
            "encoder_states": encoder_states,  # List[T x B x C]
            "src_tokens": [],  # B x T
            "src_lengths": [],  # B x 1
        }

    def set_num_updates(self, num_updates):
        super().set_num_updates(num_updates)
        self.num_updates = num_updates


class TransformerDecoderScriptable(TransformerDecoder):
    def extract_features(
        self,
        prev_output_tokens,
        encoder_out: Optional[Dict[str, List[Tensor]]] = None,
        incremental_state: Optional[Dict[str, Dict[str, Optional[Tensor]]]] = None,
        full_context_alignment: bool = False,
        alignment_layer: Optional[int] = None,
        alignment_heads: Optional[int] = None,
    ):
        # call scriptable method from parent class
        x, _ = self.extract_features_scriptable(
            prev_output_tokens,
            encoder_out,
            incremental_state,
            full_context_alignment,
            alignment_layer,
            alignment_heads,
        )
        extra = {"encoder_out": encoder_out} if incremental_state is None else None
        return x, extra


@register_model_architecture(model_name="s2t_transformer", arch_name="s2t_transformer")
def base_architecture(args):
    args.encoder_freezing_updates = getattr(args, "encoder_freezing_updates", 0)
    # Convolutional subsampler
    args.input_channels = getattr(args, "input_channels", 1)
<<<<<<< HEAD
    args.conv_kernel_sizes = getattr(args, "conv_kernel_sizes", "5,5")
    args.conv_channels = getattr(args, "conv_channels", 1024)
=======
    args.conv_kernel_sizes = getattr(args, "conv_kernel_sizes", "5,5")  # for Conv1d
    args.conv_channels = getattr(args, "conv_channels", 1024)  # for Conv1d
    args.conv_out_channels = getattr(args, "conv_out_channels", 256)  # for Conv2d
>>>>>>> adebac6f
    args.conv_version = getattr(args, "conv_version", "s2t_transformer")
    # Transformer
    args.encoder_embed_dim = getattr(args, "encoder_embed_dim", 512)
    args.encoder_ffn_embed_dim = getattr(args, "encoder_ffn_embed_dim", 2048)
    args.encoder_layers = getattr(args, "encoder_layers", 12)
    args.encoder_attention_heads = getattr(args, "encoder_attention_heads", 8)
    args.encoder_normalize_before = getattr(args, "encoder_normalize_before", True)
    args.decoder_embed_dim = getattr(args, "decoder_embed_dim", args.encoder_embed_dim)
    args.decoder_ffn_embed_dim = getattr(
        args, "decoder_ffn_embed_dim", args.encoder_ffn_embed_dim
    )
    args.decoder_layers = getattr(args, "decoder_layers", 6)
    args.decoder_attention_heads = getattr(args, "decoder_attention_heads", 8)
    args.decoder_normalize_before = getattr(args, "decoder_normalize_before", True)
    args.decoder_learned_pos = getattr(args, "decoder_learned_pos", False)
    args.dropout = getattr(args, "dropout", 0.1)
    args.attention_dropout = getattr(args, "attention_dropout", args.dropout)
    args.activation_dropout = getattr(args, "activation_dropout", args.dropout)
    args.activation_fn = getattr(args, "activation_fn", "relu")
    args.adaptive_softmax_cutoff = getattr(args, "adaptive_softmax_cutoff", None)
    args.adaptive_softmax_dropout = getattr(args, "adaptive_softmax_dropout", 0)
    args.share_decoder_input_output_embed = getattr(
        args, "share_decoder_input_output_embed", False
    )
    args.no_token_positional_embeddings = getattr(
        args, "no_token_positional_embeddings", False
    )
    args.adaptive_input = getattr(args, "adaptive_input", False)
    args.decoder_layerdrop = getattr(args, "decoder_layerdrop", 0.0)
    args.decoder_output_dim = getattr(
        args, "decoder_output_dim", args.decoder_embed_dim
    )
    args.decoder_input_dim = getattr(args, "decoder_input_dim", args.decoder_embed_dim)
    args.no_scale_embedding = getattr(args, "no_scale_embedding", False)
    args.quant_noise_pq = getattr(args, "quant_noise_pq", 0)


@register_model_architecture("s2t_transformer", "s2t_transformer_s")
def s2t_transformer_s(args):
    args.encoder_embed_dim = getattr(args, "encoder_embed_dim", 256)
    args.encoder_ffn_embed_dim = getattr(args, "encoder_ffn_embed_dim", 256 * 8)
    args.encoder_attention_heads = getattr(args, "encoder_attention_heads", 4)
    args.decoder_attention_heads = getattr(args, "decoder_attention_heads", 4)
    args.dropout = getattr(args, "dropout", 0.1)
    base_architecture(args)


@register_model_architecture("s2t_transformer", "s2t_transformer_xs")
def s2t_transformer_xs(args):
    args.encoder_layers = getattr(args, "encoder_layers", 6)
    args.decoder_layers = getattr(args, "decoder_layers", 3)
    args.encoder_ffn_embed_dim = getattr(args, "encoder_ffn_embed_dim", 256 * 4)
    args.dropout = getattr(args, "dropout", 0.3)
    s2t_transformer_s(args)


@register_model_architecture("s2t_transformer", "s2t_transformer_sp")
def s2t_transformer_sp(args):
    args.encoder_layers = getattr(args, "encoder_layers", 16)
    s2t_transformer_s(args)


@register_model_architecture("s2t_transformer", "s2t_transformer_m")
def s2t_transformer_m(args):
    args.encoder_embed_dim = getattr(args, "encoder_embed_dim", 512)
    args.encoder_ffn_embed_dim = getattr(args, "encoder_ffn_embed_dim", 512 * 4)
    args.encoder_attention_heads = getattr(args, "encoder_attention_heads", 8)
    args.decoder_attention_heads = getattr(args, "decoder_attention_heads", 8)
    args.dropout = getattr(args, "dropout", 0.15)
    base_architecture(args)


@register_model_architecture("s2t_transformer", "s2t_transformer_mp")
def s2t_transformer_mp(args):
    args.encoder_layers = getattr(args, "encoder_layers", 16)
    s2t_transformer_m(args)


@register_model_architecture("s2t_transformer", "s2t_transformer_l")
def s2t_transformer_l(args):
    args.encoder_embed_dim = getattr(args, "encoder_embed_dim", 1024)
    args.encoder_ffn_embed_dim = getattr(args, "encoder_ffn_embed_dim", 1024 * 4)
    args.encoder_attention_heads = getattr(args, "encoder_attention_heads", 16)
    args.decoder_attention_heads = getattr(args, "decoder_attention_heads", 16)
    args.dropout = getattr(args, "dropout", 0.2)
    base_architecture(args)


@register_model_architecture("s2t_transformer", "s2t_transformer_lp")
def s2t_transformer_lp(args):
    args.encoder_layers = getattr(args, "encoder_layers", 16)
    s2t_transformer_l(args)<|MERGE_RESOLUTION|>--- conflicted
+++ resolved
@@ -107,13 +107,6 @@
             choices=["s2t_transformer", "convtransformer"],
             help="version of frontend convolutional layers",
         )
-        parser.add_argument(
-            "--conv-version",
-            type=str,
-            default="s2t_transformer",
-            choices=["s2t_transformer", "convtransformer"],
-            help="version of frontend convolutional layers",
-        )
         # Transformer
         parser.add_argument(
             "--activation-fn",
@@ -329,11 +322,7 @@
             self.subsample = Conv2dSubsampler(
                 args.input_channels,
                 args.input_feat_per_channel,
-<<<<<<< HEAD
-                256,
-=======
                 args.conv_out_channels,
->>>>>>> adebac6f
                 args.encoder_embed_dim,
             )
 
@@ -466,14 +455,9 @@
     args.encoder_freezing_updates = getattr(args, "encoder_freezing_updates", 0)
     # Convolutional subsampler
     args.input_channels = getattr(args, "input_channels", 1)
-<<<<<<< HEAD
-    args.conv_kernel_sizes = getattr(args, "conv_kernel_sizes", "5,5")
-    args.conv_channels = getattr(args, "conv_channels", 1024)
-=======
     args.conv_kernel_sizes = getattr(args, "conv_kernel_sizes", "5,5")  # for Conv1d
     args.conv_channels = getattr(args, "conv_channels", 1024)  # for Conv1d
     args.conv_out_channels = getattr(args, "conv_out_channels", 256)  # for Conv2d
->>>>>>> adebac6f
     args.conv_version = getattr(args, "conv_version", "s2t_transformer")
     # Transformer
     args.encoder_embed_dim = getattr(args, "encoder_embed_dim", 512)
