--- conflicted
+++ resolved
@@ -118,15 +118,6 @@
 
         encoder = cls.build_encoder(cfg, src_dict, encoder_embed_tokens)
         decoder = cls.build_decoder(cfg, tgt_dict, decoder_embed_tokens)
-<<<<<<< HEAD
-        if not cfg.share_all_embeddings:
-            # fsdp_wrap is a no-op when --ddp-backend != fully_sharded
-            min_params_to_wrap = cfg.min_params_to_wrap
-            # fsdp_wrap is a no-op when --ddp-backend != fully_sharded
-            encoder = fsdp_wrap(encoder, min_num_params=min_params_to_wrap)
-            decoder = fsdp_wrap(decoder, min_num_params=min_params_to_wrap)
-=======
->>>>>>> ffc7f0bb
         return cls(cfg, encoder, decoder)
 
     @classmethod
@@ -216,24 +207,9 @@
         return self.get_normalized_probs_scriptable(net_output, log_probs, sample)
 
 
-<<<<<<< HEAD
-def Embedding(
-    num_embeddings, embedding_dim, padding_idx, init_model_on_gpu=False
-) -> nn.Embedding:
-    random_state = torch.get_rng_state()
-    device = torch.cuda.current_device() if init_model_on_gpu else None
-    dtype = torch.half if init_model_on_gpu else torch.float
-    weight = torch.empty(num_embeddings, embedding_dim, device=device, dtype=dtype)
-    nn.init.normal_(weight, mean=0, std=embedding_dim**-0.5)
-    nn.init.constant_(weight[padding_idx], 0)
-    m = nn.Embedding(
-        num_embeddings, embedding_dim, padding_idx=padding_idx, _weight=weight
-    )
-=======
 def Embedding(num_embeddings, embedding_dim, padding_idx):
     m = nn.Embedding(num_embeddings, embedding_dim, padding_idx=padding_idx)
     with deepspeed.zero.GatheredParameters(params=m.weight, modifier_rank=0):
         nn.init.normal_(m.weight, mean=0, std=embedding_dim**-0.5)
         nn.init.constant_(m.weight[padding_idx], 0)
->>>>>>> ffc7f0bb
     return m