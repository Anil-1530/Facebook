<<<<<<< HEAD
# Copyright (c) Facebook, Inc. and its affiliates.
#
# This source code is licensed under the MIT license found in the
# LICENSE file in the root directory of this source tree.

import logging
from dataclasses import dataclass, field
from typing import Dict, List, Optional, Tuple

import numpy as np
import torch
import torch.nn as nn
from omegaconf import II

from fairseq import utils
from fairseq.data.data_utils import compute_mask_indices
from fairseq.data.dictionary import Dictionary
from fairseq.dataclass import ChoiceEnum, FairseqDataclass
from fairseq.models import BaseFairseqModel, register_model
from fairseq.models.wav2vec.wav2vec2 import (
    EXTRACTOR_MODE_CHOICES,
    MASKING_DISTRIBUTION_CHOICES,
    LAYER_TYPE_CHOICES,
    ConvFeatureExtractionModel,
    TransformerEncoder,
)
from fairseq.modules import GradMultiply, LayerNorm
from fairseq.tasks.hubert_pretraining import (
    HubertPretrainingConfig,
    HubertPretrainingTask,
)

logger = logging.getLogger(__name__)


@dataclass
class HubertConfig(FairseqDataclass):
    label_rate: float = II("task.label_rate")

    extractor_mode: EXTRACTOR_MODE_CHOICES = field(
        default="default",
        metadata={
            "help": "mode for feature extractor. default has a single group "
            "norm with d groups in the first conv block, whereas layer_norm "
            "has layer norms in every block (meant to use with normalize=True)"
        },
    )
    encoder_layers: int = field(
        default=12, metadata={"help": "num encoder layers in the transformer"}
    )
    encoder_embed_dim: int = field(
        default=768, metadata={"help": "encoder embedding dimension"}
    )
    encoder_ffn_embed_dim: int = field(
        default=3072, metadata={"help": "encoder embedding dimension for FFN"}
    )
    encoder_attention_heads: int = field(
        default=12, metadata={"help": "num encoder attention heads"}
    )
    activation_fn: ChoiceEnum(utils.get_available_activation_fns()) = field(
        default="gelu", metadata={"help": "activation function to use"}
    )
    layer_type: LAYER_TYPE_CHOICES = field(
        default="transformer", metadata={"help": "layer type in encoder"}
    )

    # dropouts
    dropout: float = field(
        default=0.1,
        metadata={"help": "dropout probability for the transformer"},
    )
    attention_dropout: float = field(
        default=0.1,
        metadata={"help": "dropout probability for attention weights"},
    )
    activation_dropout: float = field(
        default=0.0,
        metadata={"help": "dropout probability after activation in FFN"},
    )
    encoder_layerdrop: float = field(
        default=0.0,
        metadata={"help": "probability of dropping a tarnsformer layer"},
    )
    dropout_input: float = field(
        default=0.0,
        metadata={"help": "dropout to apply to the input (after feat extr)"},
    )
    dropout_features: float = field(
        default=0.0,
        metadata={"help": "dropout to apply to the features (after feat extr)"},
    )

    final_dim: int = field(
        default=0,
        metadata={
            "help": "project final representations and targets to this many "
            "dimensions. set to encoder_embed_dim is <= 0"
        },
    )
    untie_final_proj: bool = field(
        default=False,
        metadata={"help": "use separate projection for each target"},
    )
    layer_norm_first: bool = field(
        default=False,
        metadata={"help": "apply layernorm first in the transformer"},
    )
    conv_feature_layers: str = field(
        default="[(512,10,5)] + [(512,3,2)] * 4 + [(512,2,2)] * 2",
        metadata={
            "help": "string describing convolutional feature extraction "
            "layers in form of a python list that contains "
            "[(dim, kernel_size, stride), ...]"
        },
    )
    conv_bias: bool = field(
        default=False, metadata={"help": "include bias in conv encoder"}
    )
    logit_temp: float = field(
        default=0.1, metadata={"help": "temperature to divide logits by"}
    )
    target_glu: bool = field(
        default=False, metadata={"help": "adds projection + glu to targets"}
    )
    feature_grad_mult: float = field(
        default=1.0,
        metadata={"help": "multiply feature extractor var grads by this"},
    )

    # masking
    mask_length: int = field(default=10, metadata={"help": "mask length"})
    mask_prob: float = field(
        default=0.65,
        metadata={"help": "probability of replacing a token with mask"},
    )
    mask_selection: MASKING_DISTRIBUTION_CHOICES = field(
        default="static", metadata={"help": "how to choose mask length"}
    )
    mask_other: float = field(
        default=0,
        metadata={
            "help": "secondary mask argument "
            "(used for more complex distributions), "
            "see help in compute_mask_indicesh"
        },
    )
    no_mask_overlap: bool = field(
        default=False, metadata={"help": "whether to allow masks to overlap"}
    )
    mask_min_space: int = field(
        default=1,
        metadata={"help": "min space between spans (if no overlap is enabled)"},
    )

    # channel masking
    mask_channel_length: int = field(
        default=10,
        metadata={"help": "length of the mask for features (channels)"},
    )
    mask_channel_prob: float = field(
        default=0.0,
        metadata={"help": "probability of replacing a feature with 0"},
    )
    mask_channel_selection: MASKING_DISTRIBUTION_CHOICES = field(
        default="static",
        metadata={"help": "how to choose mask length for channel masking"},
    )
    mask_channel_other: float = field(
        default=0,
        metadata={
            "help": "secondary mask argument "
            "(used for more complex distributions), "
            "see help in compute_mask_indicesh"
        },
    )
    no_mask_channel_overlap: bool = field(
        default=False,
        metadata={"help": "whether to allow channel masks to overlap"},
    )
    mask_channel_min_space: int = field(
        default=1,
        metadata={"help": "min space between spans (if no overlap is enabled)"},
    )

    # positional embeddings
    conv_pos: int = field(
        default=128,
        metadata={"help": "number of filters for convolutional positional embeddings"},
    )
    conv_pos_groups: int = field(
        default=16,
        metadata={"help": "number of groups for convolutional positional embedding"},
    )

    latent_temp: Tuple[float, float, float] = field(
        default=(2, 0.5, 0.999995),
        metadata={"help": "legacy (to be removed)"},
    )

    # loss computation
    skip_masked: bool = field(
        default=False,
        metadata={"help": "skip computing losses over masked frames"},
    )
    skip_nomask: bool = field(
        default=False,
        metadata={"help": "skip computing losses over unmasked frames"},
    )

    checkpoint_activations: bool = field(
        default=False,
        metadata={"help": "recompute activations and save memory for extra compute"},
    )

    # FP16 optimization
    required_seq_len_multiple: int = field(
        default=2,
        metadata={
            "help": "pad the input to encoder such that the sequence length is divisible by multiple"
        },
    )

    # Conformer
    depthwise_conv_kernel_size: int = field(
        default=31,
        metadata={
            "help": "depthwise-conv-kernel-size for convolution in conformer layer"
        },
    )
    attn_type: str = field(
        default="",
        metadata={"help": "if espnet use ESPNET MHA"},
    )
    pos_enc_type: str = field(
        default="abs",
        metadata={"help": "Positional encoding type to use in conformer"},
    )
    fp16: bool = field(default=False, metadata={"help": "If fp16 is being used"})


@register_model("hubert", dataclass=HubertConfig)
class HubertModel(BaseFairseqModel):
    def __init__(
        self,
        cfg: HubertConfig,
        task_cfg: HubertPretrainingConfig,
        dictionaries: List[Dictionary],
    ) -> None:
        super().__init__()
        logger.info(f"HubertModel Config: {cfg}")

        feature_enc_layers = eval(cfg.conv_feature_layers)  # noqa
        self.embed = feature_enc_layers[-1][0]

        self.feature_extractor = ConvFeatureExtractionModel(
            conv_layers=feature_enc_layers,
            dropout=0.0,
            mode=cfg.extractor_mode,
            conv_bias=cfg.conv_bias,
        )
        feature_ds_rate = np.prod([s for _, _, s in feature_enc_layers])
        self.feat2tar_ratio = cfg.label_rate * feature_ds_rate / task_cfg.sample_rate

        self.post_extract_proj = (
            nn.Linear(self.embed, cfg.encoder_embed_dim)
            if self.embed != cfg.encoder_embed_dim
            else None
        )

        self.mask_prob = cfg.mask_prob
        self.mask_selection = cfg.mask_selection
        self.mask_other = cfg.mask_other
        self.mask_length = cfg.mask_length
        self.no_mask_overlap = cfg.no_mask_overlap
        self.mask_min_space = cfg.mask_min_space

        self.mask_channel_prob = cfg.mask_channel_prob
        self.mask_channel_selection = cfg.mask_channel_selection
        self.mask_channel_other = cfg.mask_channel_other
        self.mask_channel_length = cfg.mask_channel_length
        self.no_mask_channel_overlap = cfg.no_mask_channel_overlap
        self.mask_channel_min_space = cfg.mask_channel_min_space

        self.dropout_input = nn.Dropout(cfg.dropout_input)
        self.dropout_features = nn.Dropout(cfg.dropout_features)

        self.feature_grad_mult = cfg.feature_grad_mult
        self.logit_temp = cfg.logit_temp
        self.skip_masked = cfg.skip_masked
        self.skip_nomask = cfg.skip_nomask

        final_dim = cfg.final_dim if cfg.final_dim > 0 else cfg.encoder_embed_dim

        self.mask_emb = nn.Parameter(
            torch.FloatTensor(cfg.encoder_embed_dim).uniform_()
        )

        self.encoder = TransformerEncoder(cfg)
        self.layer_norm = LayerNorm(self.embed)

        self.target_glu = None
        if cfg.target_glu:
            self.target_glu = nn.Sequential(
                nn.Linear(final_dim, final_dim * 2), nn.GLU()
            )

        self.untie_final_proj = cfg.untie_final_proj
        if self.untie_final_proj:
            self.final_proj = nn.Linear(
                cfg.encoder_embed_dim, final_dim * len(dictionaries)
            )
        else:
            self.final_proj = nn.Linear(cfg.encoder_embed_dim, final_dim)

        # modules below are not needed during fine-tuning
        if any([d is None for d in dictionaries]):
            logger.info("cannot find dictionary. assume will be used for fine-tuning")
        else:
            self.num_classes = [len(d) for d in dictionaries]
            self.label_embs_concat = nn.Parameter(
                torch.FloatTensor(sum(self.num_classes), final_dim)
            )
            nn.init.uniform_(self.label_embs_concat)

    def upgrade_state_dict_named(self, state_dict, name):
        """Upgrade a (possibly old) state dict for new versions of fairseq."""

        super().upgrade_state_dict_named(state_dict, name)
        return state_dict

    @classmethod
    def build_model(cls, cfg: HubertConfig, task: HubertPretrainingTask):
        """Build a new model instance."""

        model = HubertModel(cfg, task.cfg, task.dictionaries)
        return model

    def apply_mask(self, x, padding_mask, target_list):
        B, T, C = x.shape
        if self.mask_prob > 0:
            mask_indices = compute_mask_indices(
                (B, T),
                padding_mask,
                self.mask_prob,
                self.mask_length,
                self.mask_selection,
                self.mask_other,
                min_masks=2,
                no_overlap=self.no_mask_overlap,
                min_space=self.mask_min_space,
            )
            mask_indices = torch.from_numpy(mask_indices).to(x.device)
            x[mask_indices] = self.mask_emb
        else:
            mask_indices = None

        if self.mask_channel_prob > 0:
            mask_channel_indices = compute_mask_indices(
                (B, C),
                None,
                self.mask_channel_prob,
                self.mask_channel_length,
                self.mask_channel_selection,
                self.mask_channel_other,
                no_overlap=self.no_mask_channel_overlap,
                min_space=self.mask_channel_min_space,
            )
            mask_channel_indices = (
                torch.from_numpy(mask_channel_indices)
                .to(x.device)
                .unsqueeze(1)
                .expand(-1, T, -1)
            )
            x[mask_channel_indices] = 0

        return x, mask_indices

    def compute_nce(self, x, pos, negs):
        neg_is_pos = (pos == negs).all(-1)
        pos = pos.unsqueeze(0)
        targets = torch.cat([pos, negs], dim=0)

        logits = torch.cosine_similarity(x.float(), targets.float(), dim=-1).type_as(x)
        logits /= self.logit_temp
        if neg_is_pos.any():
            logits[1:][neg_is_pos] = float("-inf")
        logits = logits.transpose(0, 1)  # (num_x, num_cls+1)
        return logits

    def forward_features(self, source: torch.Tensor) -> torch.Tensor:
        if self.feature_grad_mult > 0:
            features = self.feature_extractor(source)
            if self.feature_grad_mult != 1.0:
                features = GradMultiply.apply(features, self.feature_grad_mult)
        else:
            with torch.no_grad():
                features = self.feature_extractor(source)
        return features

    def forward_targets(
        self,
        features: torch.Tensor,
        target_list: List[torch.Tensor],
    ) -> Tuple[torch.Tensor, torch.Tensor]:
        # Trim features to ensure labels exist and then get aligned labels
        feat_tsz = features.size(2)
        targ_tsz = min([t.size(1) for t in target_list])
        if self.feat2tar_ratio * feat_tsz > targ_tsz:
            feat_tsz = int(targ_tsz / self.feat2tar_ratio)
            features = features[..., :feat_tsz]
        target_inds = torch.arange(feat_tsz).float() * self.feat2tar_ratio
        target_list = [t[:, target_inds.long()] for t in target_list]
        return features, target_list

    def forward_padding_mask(
        self,
        features: torch.Tensor,
        padding_mask: torch.Tensor,
    ) -> torch.Tensor:
        extra = padding_mask.size(1) % features.size(1)
        if extra > 0:
            padding_mask = padding_mask[:, :-extra]
        padding_mask = padding_mask.view(padding_mask.size(0), features.size(1), -1)
        padding_mask = padding_mask.all(-1)
        return padding_mask

    def forward(
        self,
        source: torch.Tensor,
        target_list: Optional[List[torch.Tensor]] = None,
        padding_mask: Optional[torch.Tensor] = None,
        mask: bool = True,
        features_only: bool = False,
        output_layer: Optional[int] = None,
    ) -> Dict[str, torch.Tensor]:
        """output layer is 1-based"""
        features = self.forward_features(source)
        if target_list is not None:
            features, target_list = self.forward_targets(features, target_list)

        features_pen = features.float().pow(2).mean()

        features = features.transpose(1, 2)
        features = self.layer_norm(features)
        unmasked_features = features.clone()

        if padding_mask is not None:
            padding_mask = self.forward_padding_mask(features, padding_mask)

        if self.post_extract_proj is not None:
            features = self.post_extract_proj(features)

        features = self.dropout_input(features)
        unmasked_features = self.dropout_features(unmasked_features)

        if mask:
            x, mask_indices = self.apply_mask(features, padding_mask, target_list)
        else:
            x = features
            mask_indices = None

        # feature: (B, T, D), float
        # target: (B, T), long
        # x: (B, T, D), float
        # padding_mask: (B, T), bool
        # mask_indices: (B, T), bool
        x, _ = self.encoder(
            x,
            padding_mask=padding_mask,
            layer=None if output_layer is None else output_layer - 1,
        )

        if features_only:
            return {"x": x, "padding_mask": padding_mask, "features": features}

        def compute_pred(proj_x, target, label_embs):
            # compute logits for the i-th label set
            y = torch.index_select(label_embs, 0, target.long())
            negs = label_embs.unsqueeze(1).expand(-1, proj_x.size(0), -1)
            if self.target_glu:
                y = self.target_glu(y)
                negs = self.target_glu(negs)
            # proj_x: (S, D)
            # y: (S, D)
            # negs: (Neg, S, D)
            return self.compute_nce(proj_x, y, negs)

        label_embs_list = self.label_embs_concat.split(self.num_classes, 0)

        if not self.skip_masked:
            masked_indices = torch.logical_and(~padding_mask, mask_indices)
            proj_x_m = self.final_proj(x[masked_indices])
            if self.untie_final_proj:
                proj_x_m_list = proj_x_m.chunk(len(target_list), dim=-1)
            else:
                proj_x_m_list = [proj_x_m for _ in range(len(target_list))]
            logit_m_list = [
                compute_pred(proj_x_m, t[masked_indices], label_embs_list[i])
                for i, (proj_x_m, t) in enumerate(zip(proj_x_m_list, target_list))
            ]
        else:
            logit_m_list = [None for _ in target_list]

        if not self.skip_nomask:
            nomask_indices = torch.logical_and(~padding_mask, ~mask_indices)
            proj_x_u = self.final_proj(x[nomask_indices])
            if self.untie_final_proj:
                proj_x_u_list = proj_x_u.chunk(len(target_list), dim=-1)
            else:
                proj_x_u_list = [proj_x_u for _ in range(len(target_list))]

            logit_u_list = [
                compute_pred(proj_x_u, t[nomask_indices], label_embs_list[i])
                for i, (proj_x_u, t) in enumerate(zip(proj_x_u_list, target_list))
            ]
        else:
            logit_u_list = [None for _ in target_list]

        result = {
            "logit_m_list": logit_m_list,
            "logit_u_list": logit_u_list,
            "padding_mask": padding_mask,
            "features_pen": features_pen,
        }
        return result

    def extract_features(
        self,
        source: torch.Tensor,
        padding_mask: Optional[torch.Tensor] = None,
        mask: bool = False,
        ret_conv: bool = False,
        output_layer: Optional[int] = None,
    ) -> Tuple[torch.Tensor, torch.Tensor]:
        res = self.forward(
            source,
            padding_mask=padding_mask,
            mask=mask,
            features_only=True,
            output_layer=output_layer,
        )
        feature = res["features"] if ret_conv else res["x"]
        return feature, res["padding_mask"]

    def get_logits(self, net_output, is_masked=True):
        if is_masked:
            logits_list = net_output["logit_m_list"]
        else:
            logits_list = net_output["logit_u_list"]
        logits_list = [x.float() for x in logits_list if x is not None]
        return logits_list

    def get_targets(self, net_output, is_masked=True):
        logits_list = self.get_logits(net_output, is_masked)
        targets_list = [x.new_zeros(x.size(0), dtype=torch.long) for x in logits_list]
        return targets_list

    def get_extra_losses(self, net_output):
        extra_losses = []
        names = []

        if "features_pen" in net_output:
            extra_losses.append(net_output["features_pen"])
            names.append("features_pen")

        return extra_losses, names

    def remove_pretraining_modules(self):
        self.target_glu = None
        self.final_proj = None
=======
# Copyright (c) Facebook, Inc. and its affiliates.
#
# This source code is licensed under the MIT license found in the
# LICENSE file in the root directory of this source tree.

import logging
from dataclasses import dataclass, field
from typing import Dict, List, Optional, Tuple

import numpy as np
import torch
import torch.nn as nn
from omegaconf import II

from fairseq import utils
from fairseq.data.data_utils import compute_mask_indices
from fairseq.data.dictionary import Dictionary
from fairseq.dataclass import ChoiceEnum, FairseqDataclass
from fairseq.models import BaseFairseqModel, register_model
from fairseq.models.wav2vec.wav2vec2 import (
    EXTRACTOR_MODE_CHOICES,
    MASKING_DISTRIBUTION_CHOICES,
    LAYER_TYPE_CHOICES,
    ConvFeatureExtractionModel,
    TransformerEncoder,
)
from fairseq.modules import GradMultiply, LayerNorm
from fairseq.tasks.hubert_pretraining import (
    HubertPretrainingConfig,
    HubertPretrainingTask,
)

logger = logging.getLogger(__name__)


@dataclass
class HubertConfig(FairseqDataclass):
    label_rate: float = II("task.label_rate")

    extractor_mode: EXTRACTOR_MODE_CHOICES = field(
        default="default",
        metadata={
            "help": "mode for feature extractor. default has a single group "
            "norm with d groups in the first conv block, whereas layer_norm "
            "has layer norms in every block (meant to use with normalize=True)"
        },
    )
    encoder_layers: int = field(
        default=12, metadata={"help": "num encoder layers in the transformer"}
    )
    encoder_embed_dim: int = field(
        default=768, metadata={"help": "encoder embedding dimension"}
    )
    encoder_ffn_embed_dim: int = field(
        default=3072, metadata={"help": "encoder embedding dimension for FFN"}
    )
    encoder_attention_heads: int = field(
        default=12, metadata={"help": "num encoder attention heads"}
    )
    activation_fn: ChoiceEnum(utils.get_available_activation_fns()) = field(
        default="gelu", metadata={"help": "activation function to use"}
    )
    layer_type: LAYER_TYPE_CHOICES = field(
        default="transformer", metadata={"help": "layer type in encoder"}
    )

    # dropouts
    dropout: float = field(
        default=0.1,
        metadata={"help": "dropout probability for the transformer"},
    )
    attention_dropout: float = field(
        default=0.1,
        metadata={"help": "dropout probability for attention weights"},
    )
    activation_dropout: float = field(
        default=0.0,
        metadata={"help": "dropout probability after activation in FFN"},
    )
    encoder_layerdrop: float = field(
        default=0.0,
        metadata={"help": "probability of dropping a tarnsformer layer"},
    )
    dropout_input: float = field(
        default=0.0,
        metadata={"help": "dropout to apply to the input (after feat extr)"},
    )
    dropout_features: float = field(
        default=0.0,
        metadata={"help": "dropout to apply to the features (after feat extr)"},
    )

    final_dim: int = field(
        default=0,
        metadata={
            "help": "project final representations and targets to this many "
            "dimensions. set to encoder_embed_dim is <= 0"
        },
    )
    untie_final_proj: bool = field(
        default=False,
        metadata={"help": "use separate projection for each target"},
    )
    layer_norm_first: bool = field(
        default=False,
        metadata={"help": "apply layernorm first in the transformer"},
    )
    conv_feature_layers: str = field(
        default="[(512,10,5)] + [(512,3,2)] * 4 + [(512,2,2)] * 2",
        metadata={
            "help": "string describing convolutional feature extraction "
            "layers in form of a python list that contains "
            "[(dim, kernel_size, stride), ...]"
        },
    )
    conv_bias: bool = field(
        default=False, metadata={"help": "include bias in conv encoder"}
    )
    logit_temp: float = field(
        default=0.1, metadata={"help": "temperature to divide logits by"}
    )
    target_glu: bool = field(
        default=False, metadata={"help": "adds projection + glu to targets"}
    )
    feature_grad_mult: float = field(
        default=1.0,
        metadata={"help": "multiply feature extractor var grads by this"},
    )

    # masking
    mask_length: int = field(default=10, metadata={"help": "mask length"})
    mask_prob: float = field(
        default=0.65,
        metadata={"help": "probability of replacing a token with mask"},
    )
    mask_selection: MASKING_DISTRIBUTION_CHOICES = field(
        default="static", metadata={"help": "how to choose mask length"}
    )
    mask_other: float = field(
        default=0,
        metadata={
            "help": "secondary mask argument "
            "(used for more complex distributions), "
            "see help in compute_mask_indicesh"
        },
    )
    no_mask_overlap: bool = field(
        default=False, metadata={"help": "whether to allow masks to overlap"}
    )
    mask_min_space: int = field(
        default=1,
        metadata={"help": "min space between spans (if no overlap is enabled)"},
    )

    # channel masking
    mask_channel_length: int = field(
        default=10,
        metadata={"help": "length of the mask for features (channels)"},
    )
    mask_channel_prob: float = field(
        default=0.0,
        metadata={"help": "probability of replacing a feature with 0"},
    )
    mask_channel_selection: MASKING_DISTRIBUTION_CHOICES = field(
        default="static",
        metadata={"help": "how to choose mask length for channel masking"},
    )
    mask_channel_other: float = field(
        default=0,
        metadata={
            "help": "secondary mask argument "
            "(used for more complex distributions), "
            "see help in compute_mask_indicesh"
        },
    )
    no_mask_channel_overlap: bool = field(
        default=False,
        metadata={"help": "whether to allow channel masks to overlap"},
    )
    mask_channel_min_space: int = field(
        default=1,
        metadata={"help": "min space between spans (if no overlap is enabled)"},
    )

    # positional embeddings
    conv_pos: int = field(
        default=128,
        metadata={"help": "number of filters for convolutional positional embeddings"},
    )
    conv_pos_groups: int = field(
        default=16,
        metadata={"help": "number of groups for convolutional positional embedding"},
    )
    conv_pos_batch_norm: bool = field(
        default=False,
        metadata={
            "help": "use batch norm instead of weight norm in conv_pos (for bf16 models)"
        },
    )

    latent_temp: Tuple[float, float, float] = field(
        default=(2, 0.5, 0.999995),
        metadata={"help": "legacy (to be removed)"},
    )

    # loss computation
    skip_masked: bool = field(
        default=False,
        metadata={"help": "skip computing losses over masked frames"},
    )
    skip_nomask: bool = field(
        default=False,
        metadata={"help": "skip computing losses over unmasked frames"},
    )

    checkpoint_activations: bool = field(
        default=False,
        metadata={"help": "recompute activations and save memory for extra compute"},
    )

    # FP16 optimization
    required_seq_len_multiple: int = field(
        default=2,
        metadata={
            "help": "pad the input to encoder such that the sequence length is divisible by multiple"
        },
    )

    # Conformer
    depthwise_conv_kernel_size: int = field(
        default=31,
        metadata={
            "help": "depthwise-conv-kernel-size for convolution in conformer layer"
        },
    )
    attn_type: str = field(
        default="",
        metadata={"help": "if espnet use ESPNET MHA"},
    )
    pos_enc_type: str = field(
        default="abs",
        metadata={"help": "Positional encoding type to use in conformer"},
    )
    fp16: bool = field(default=False, metadata={"help": "If fp16 is being used"})


@register_model("hubert", dataclass=HubertConfig)
class HubertModel(BaseFairseqModel):
    def __init__(
        self,
        cfg: HubertConfig,
        task_cfg: HubertPretrainingConfig,
        dictionaries: List[Dictionary],
    ) -> None:
        super().__init__()
        logger.info(f"HubertModel Config: {cfg}")

        feature_enc_layers = eval(cfg.conv_feature_layers)  # noqa
        self.embed = feature_enc_layers[-1][0]

        self.feature_extractor = ConvFeatureExtractionModel(
            conv_layers=feature_enc_layers,
            dropout=0.0,
            mode=cfg.extractor_mode,
            conv_bias=cfg.conv_bias,
        )
        feature_ds_rate = np.prod([s for _, _, s in feature_enc_layers])
        self.feat2tar_ratio = cfg.label_rate * feature_ds_rate / task_cfg.sample_rate

        self.post_extract_proj = (
            nn.Linear(self.embed, cfg.encoder_embed_dim)
            if self.embed != cfg.encoder_embed_dim
            else None
        )

        self.mask_prob = cfg.mask_prob
        self.mask_selection = cfg.mask_selection
        self.mask_other = cfg.mask_other
        self.mask_length = cfg.mask_length
        self.no_mask_overlap = cfg.no_mask_overlap
        self.mask_min_space = cfg.mask_min_space

        self.mask_channel_prob = cfg.mask_channel_prob
        self.mask_channel_selection = cfg.mask_channel_selection
        self.mask_channel_other = cfg.mask_channel_other
        self.mask_channel_length = cfg.mask_channel_length
        self.no_mask_channel_overlap = cfg.no_mask_channel_overlap
        self.mask_channel_min_space = cfg.mask_channel_min_space

        self.dropout_input = nn.Dropout(cfg.dropout_input)
        self.dropout_features = nn.Dropout(cfg.dropout_features)

        self.feature_grad_mult = cfg.feature_grad_mult
        self.logit_temp = cfg.logit_temp
        self.skip_masked = cfg.skip_masked
        self.skip_nomask = cfg.skip_nomask

        final_dim = cfg.final_dim if cfg.final_dim > 0 else cfg.encoder_embed_dim

        self.mask_emb = nn.Parameter(
            torch.FloatTensor(cfg.encoder_embed_dim).uniform_()
        )

        self.encoder = TransformerEncoder(cfg)
        self.layer_norm = LayerNorm(self.embed)

        self.target_glu = None
        if cfg.target_glu:
            self.target_glu = nn.Sequential(
                nn.Linear(final_dim, final_dim * 2), nn.GLU()
            )

        self.untie_final_proj = cfg.untie_final_proj
        if self.untie_final_proj:
            self.final_proj = nn.Linear(
                cfg.encoder_embed_dim, final_dim * len(dictionaries)
            )
        else:
            self.final_proj = nn.Linear(cfg.encoder_embed_dim, final_dim)

        # modules below are not needed during fine-tuning
        if any([d is None for d in dictionaries]):
            logger.info("cannot find dictionary. assume will be used for fine-tuning")
        else:
            self.num_classes = [len(d) for d in dictionaries]
            self.label_embs_concat = nn.Parameter(
                torch.FloatTensor(sum(self.num_classes), final_dim)
            )
            nn.init.uniform_(self.label_embs_concat)

    def upgrade_state_dict_named(self, state_dict, name):
        """Upgrade a (possibly old) state dict for new versions of fairseq."""

        super().upgrade_state_dict_named(state_dict, name)
        return state_dict

    @classmethod
    def build_model(cls, cfg: HubertConfig, task: HubertPretrainingTask):
        """Build a new model instance."""

        model = HubertModel(cfg, task.cfg, task.dictionaries)
        return model

    def apply_mask(self, x, padding_mask, target_list):
        B, T, C = x.shape
        if self.mask_prob > 0:
            mask_indices = compute_mask_indices(
                (B, T),
                padding_mask,
                self.mask_prob,
                self.mask_length,
                self.mask_selection,
                self.mask_other,
                min_masks=2,
                no_overlap=self.no_mask_overlap,
                min_space=self.mask_min_space,
            )
            mask_indices = torch.from_numpy(mask_indices).to(x.device)
            x[mask_indices] = self.mask_emb
        else:
            mask_indices = None

        if self.mask_channel_prob > 0:
            mask_channel_indices = compute_mask_indices(
                (B, C),
                None,
                self.mask_channel_prob,
                self.mask_channel_length,
                self.mask_channel_selection,
                self.mask_channel_other,
                no_overlap=self.no_mask_channel_overlap,
                min_space=self.mask_channel_min_space,
            )
            mask_channel_indices = (
                torch.from_numpy(mask_channel_indices)
                .to(x.device)
                .unsqueeze(1)
                .expand(-1, T, -1)
            )
            x[mask_channel_indices] = 0

        return x, mask_indices

    def compute_nce(self, x, pos, negs):
        neg_is_pos = (pos == negs).all(-1)
        pos = pos.unsqueeze(0)
        targets = torch.cat([pos, negs], dim=0)

        logits = torch.cosine_similarity(x.float(), targets.float(), dim=-1).type_as(x)
        logits /= self.logit_temp
        if neg_is_pos.any():
            logits[1:][neg_is_pos] = float("-inf")
        logits = logits.transpose(0, 1)  # (num_x, num_cls+1)
        return logits

    def forward_features(self, source: torch.Tensor) -> torch.Tensor:
        if self.feature_grad_mult > 0:
            features = self.feature_extractor(source)
            if self.feature_grad_mult != 1.0:
                features = GradMultiply.apply(features, self.feature_grad_mult)
        else:
            with torch.no_grad():
                features = self.feature_extractor(source)
        return features

    def forward_targets(
        self,
        features: torch.Tensor,
        target_list: List[torch.Tensor],
    ) -> Tuple[torch.Tensor, torch.Tensor]:
        # Trim features to ensure labels exist and then get aligned labels
        feat_tsz = features.size(2)
        targ_tsz = min([t.size(1) for t in target_list])
        if self.feat2tar_ratio * feat_tsz > targ_tsz:
            feat_tsz = int(targ_tsz / self.feat2tar_ratio)
            features = features[..., :feat_tsz]
        target_inds = torch.arange(feat_tsz).float() * self.feat2tar_ratio
        target_list = [t[:, target_inds.long()] for t in target_list]
        return features, target_list

    def forward_padding_mask(
        self,
        features: torch.Tensor,
        padding_mask: torch.Tensor,
    ) -> torch.Tensor:
        extra = padding_mask.size(1) % features.size(1)
        if extra > 0:
            padding_mask = padding_mask[:, :-extra]
        padding_mask = padding_mask.view(padding_mask.size(0), features.size(1), -1)
        padding_mask = padding_mask.all(-1)
        return padding_mask

    def forward(
        self,
        source: torch.Tensor,
        target_list: Optional[List[torch.Tensor]] = None,
        padding_mask: Optional[torch.Tensor] = None,
        mask: bool = True,
        features_only: bool = False,
        output_layer: Optional[int] = None,
    ) -> Dict[str, torch.Tensor]:
        """output layer is 1-based"""
        features = self.forward_features(source)
        if target_list is not None:
            features, target_list = self.forward_targets(features, target_list)

        features_pen = features.float().pow(2).mean()

        features = features.transpose(1, 2)
        features = self.layer_norm(features)
        unmasked_features = features.clone()

        if padding_mask is not None:
            padding_mask = self.forward_padding_mask(features, padding_mask)

        if self.post_extract_proj is not None:
            features = self.post_extract_proj(features)

        features = self.dropout_input(features)
        unmasked_features = self.dropout_features(unmasked_features)

        if mask:
            x, mask_indices = self.apply_mask(features, padding_mask, target_list)
        else:
            x = features
            mask_indices = None

        # feature: (B, T, D), float
        # target: (B, T), long
        # x: (B, T, D), float
        # padding_mask: (B, T), bool
        # mask_indices: (B, T), bool
        x, _ = self.encoder(
            x,
            padding_mask=padding_mask,
            layer=None if output_layer is None else output_layer - 1,
        )

        if features_only:
            return {"x": x, "padding_mask": padding_mask, "features": features}

        def compute_pred(proj_x, target, label_embs):
            # compute logits for the i-th label set
            y = torch.index_select(label_embs, 0, target.long())
            negs = label_embs.unsqueeze(1).expand(-1, proj_x.size(0), -1)
            if self.target_glu:
                y = self.target_glu(y)
                negs = self.target_glu(negs)
            # proj_x: (S, D)
            # y: (S, D)
            # negs: (Neg, S, D)
            return self.compute_nce(proj_x, y, negs)

        label_embs_list = self.label_embs_concat.split(self.num_classes, 0)

        if not self.skip_masked:
            masked_indices = torch.logical_and(~padding_mask, mask_indices)
            proj_x_m = self.final_proj(x[masked_indices])
            if self.untie_final_proj:
                proj_x_m_list = proj_x_m.chunk(len(target_list), dim=-1)
            else:
                proj_x_m_list = [proj_x_m for _ in range(len(target_list))]
            logit_m_list = [
                compute_pred(proj_x_m, t[masked_indices], label_embs_list[i])
                for i, (proj_x_m, t) in enumerate(zip(proj_x_m_list, target_list))
            ]
        else:
            logit_m_list = [None for _ in target_list]

        if not self.skip_nomask:
            nomask_indices = torch.logical_and(~padding_mask, ~mask_indices)
            proj_x_u = self.final_proj(x[nomask_indices])
            if self.untie_final_proj:
                proj_x_u_list = proj_x_u.chunk(len(target_list), dim=-1)
            else:
                proj_x_u_list = [proj_x_u for _ in range(len(target_list))]

            logit_u_list = [
                compute_pred(proj_x_u, t[nomask_indices], label_embs_list[i])
                for i, (proj_x_u, t) in enumerate(zip(proj_x_u_list, target_list))
            ]
        else:
            logit_u_list = [None for _ in target_list]

        result = {
            "logit_m_list": logit_m_list,
            "logit_u_list": logit_u_list,
            "padding_mask": padding_mask,
            "features_pen": features_pen,
        }
        return result

    def extract_features(
        self,
        source: torch.Tensor,
        padding_mask: Optional[torch.Tensor] = None,
        mask: bool = False,
        ret_conv: bool = False,
        output_layer: Optional[int] = None,
    ) -> Tuple[torch.Tensor, torch.Tensor]:
        res = self.forward(
            source,
            padding_mask=padding_mask,
            mask=mask,
            features_only=True,
            output_layer=output_layer,
        )
        feature = res["features"] if ret_conv else res["x"]
        return feature, res["padding_mask"]

    def get_logits(self, net_output, is_masked=True):
        if is_masked:
            logits_list = net_output["logit_m_list"]
        else:
            logits_list = net_output["logit_u_list"]
        logits_list = [x.float() for x in logits_list if x is not None]
        return logits_list

    def get_targets(self, net_output, is_masked=True):
        logits_list = self.get_logits(net_output, is_masked)
        targets_list = [x.new_zeros(x.size(0), dtype=torch.long) for x in logits_list]
        return targets_list

    def get_extra_losses(self, net_output):
        extra_losses = []
        names = []

        if "features_pen" in net_output:
            extra_losses.append(net_output["features_pen"])
            names.append("features_pen")

        return extra_losses, names

    def remove_pretraining_modules(self):
        self.target_glu = None
        self.final_proj = None
>>>>>>> 4db26494
<|MERGE_RESOLUTION|>--- conflicted
+++ resolved
@@ -1,4 +1,3 @@
-<<<<<<< HEAD
 # Copyright (c) Facebook, Inc. and its affiliates.
 #
 # This source code is licensed under the MIT license found in the
@@ -191,6 +190,12 @@
     conv_pos_groups: int = field(
         default=16,
         metadata={"help": "number of groups for convolutional positional embedding"},
+    )
+    conv_pos_batch_norm: bool = field(
+        default=False,
+        metadata={
+            "help": "use batch norm instead of weight norm in conv_pos (for bf16 models)"
+        },
     )
 
     latent_temp: Tuple[float, float, float] = field(
@@ -568,582 +573,4 @@
 
     def remove_pretraining_modules(self):
         self.target_glu = None
-        self.final_proj = None
-=======
-# Copyright (c) Facebook, Inc. and its affiliates.
-#
-# This source code is licensed under the MIT license found in the
-# LICENSE file in the root directory of this source tree.
-
-import logging
-from dataclasses import dataclass, field
-from typing import Dict, List, Optional, Tuple
-
-import numpy as np
-import torch
-import torch.nn as nn
-from omegaconf import II
-
-from fairseq import utils
-from fairseq.data.data_utils import compute_mask_indices
-from fairseq.data.dictionary import Dictionary
-from fairseq.dataclass import ChoiceEnum, FairseqDataclass
-from fairseq.models import BaseFairseqModel, register_model
-from fairseq.models.wav2vec.wav2vec2 import (
-    EXTRACTOR_MODE_CHOICES,
-    MASKING_DISTRIBUTION_CHOICES,
-    LAYER_TYPE_CHOICES,
-    ConvFeatureExtractionModel,
-    TransformerEncoder,
-)
-from fairseq.modules import GradMultiply, LayerNorm
-from fairseq.tasks.hubert_pretraining import (
-    HubertPretrainingConfig,
-    HubertPretrainingTask,
-)
-
-logger = logging.getLogger(__name__)
-
-
-@dataclass
-class HubertConfig(FairseqDataclass):
-    label_rate: float = II("task.label_rate")
-
-    extractor_mode: EXTRACTOR_MODE_CHOICES = field(
-        default="default",
-        metadata={
-            "help": "mode for feature extractor. default has a single group "
-            "norm with d groups in the first conv block, whereas layer_norm "
-            "has layer norms in every block (meant to use with normalize=True)"
-        },
-    )
-    encoder_layers: int = field(
-        default=12, metadata={"help": "num encoder layers in the transformer"}
-    )
-    encoder_embed_dim: int = field(
-        default=768, metadata={"help": "encoder embedding dimension"}
-    )
-    encoder_ffn_embed_dim: int = field(
-        default=3072, metadata={"help": "encoder embedding dimension for FFN"}
-    )
-    encoder_attention_heads: int = field(
-        default=12, metadata={"help": "num encoder attention heads"}
-    )
-    activation_fn: ChoiceEnum(utils.get_available_activation_fns()) = field(
-        default="gelu", metadata={"help": "activation function to use"}
-    )
-    layer_type: LAYER_TYPE_CHOICES = field(
-        default="transformer", metadata={"help": "layer type in encoder"}
-    )
-
-    # dropouts
-    dropout: float = field(
-        default=0.1,
-        metadata={"help": "dropout probability for the transformer"},
-    )
-    attention_dropout: float = field(
-        default=0.1,
-        metadata={"help": "dropout probability for attention weights"},
-    )
-    activation_dropout: float = field(
-        default=0.0,
-        metadata={"help": "dropout probability after activation in FFN"},
-    )
-    encoder_layerdrop: float = field(
-        default=0.0,
-        metadata={"help": "probability of dropping a tarnsformer layer"},
-    )
-    dropout_input: float = field(
-        default=0.0,
-        metadata={"help": "dropout to apply to the input (after feat extr)"},
-    )
-    dropout_features: float = field(
-        default=0.0,
-        metadata={"help": "dropout to apply to the features (after feat extr)"},
-    )
-
-    final_dim: int = field(
-        default=0,
-        metadata={
-            "help": "project final representations and targets to this many "
-            "dimensions. set to encoder_embed_dim is <= 0"
-        },
-    )
-    untie_final_proj: bool = field(
-        default=False,
-        metadata={"help": "use separate projection for each target"},
-    )
-    layer_norm_first: bool = field(
-        default=False,
-        metadata={"help": "apply layernorm first in the transformer"},
-    )
-    conv_feature_layers: str = field(
-        default="[(512,10,5)] + [(512,3,2)] * 4 + [(512,2,2)] * 2",
-        metadata={
-            "help": "string describing convolutional feature extraction "
-            "layers in form of a python list that contains "
-            "[(dim, kernel_size, stride), ...]"
-        },
-    )
-    conv_bias: bool = field(
-        default=False, metadata={"help": "include bias in conv encoder"}
-    )
-    logit_temp: float = field(
-        default=0.1, metadata={"help": "temperature to divide logits by"}
-    )
-    target_glu: bool = field(
-        default=False, metadata={"help": "adds projection + glu to targets"}
-    )
-    feature_grad_mult: float = field(
-        default=1.0,
-        metadata={"help": "multiply feature extractor var grads by this"},
-    )
-
-    # masking
-    mask_length: int = field(default=10, metadata={"help": "mask length"})
-    mask_prob: float = field(
-        default=0.65,
-        metadata={"help": "probability of replacing a token with mask"},
-    )
-    mask_selection: MASKING_DISTRIBUTION_CHOICES = field(
-        default="static", metadata={"help": "how to choose mask length"}
-    )
-    mask_other: float = field(
-        default=0,
-        metadata={
-            "help": "secondary mask argument "
-            "(used for more complex distributions), "
-            "see help in compute_mask_indicesh"
-        },
-    )
-    no_mask_overlap: bool = field(
-        default=False, metadata={"help": "whether to allow masks to overlap"}
-    )
-    mask_min_space: int = field(
-        default=1,
-        metadata={"help": "min space between spans (if no overlap is enabled)"},
-    )
-
-    # channel masking
-    mask_channel_length: int = field(
-        default=10,
-        metadata={"help": "length of the mask for features (channels)"},
-    )
-    mask_channel_prob: float = field(
-        default=0.0,
-        metadata={"help": "probability of replacing a feature with 0"},
-    )
-    mask_channel_selection: MASKING_DISTRIBUTION_CHOICES = field(
-        default="static",
-        metadata={"help": "how to choose mask length for channel masking"},
-    )
-    mask_channel_other: float = field(
-        default=0,
-        metadata={
-            "help": "secondary mask argument "
-            "(used for more complex distributions), "
-            "see help in compute_mask_indicesh"
-        },
-    )
-    no_mask_channel_overlap: bool = field(
-        default=False,
-        metadata={"help": "whether to allow channel masks to overlap"},
-    )
-    mask_channel_min_space: int = field(
-        default=1,
-        metadata={"help": "min space between spans (if no overlap is enabled)"},
-    )
-
-    # positional embeddings
-    conv_pos: int = field(
-        default=128,
-        metadata={"help": "number of filters for convolutional positional embeddings"},
-    )
-    conv_pos_groups: int = field(
-        default=16,
-        metadata={"help": "number of groups for convolutional positional embedding"},
-    )
-    conv_pos_batch_norm: bool = field(
-        default=False,
-        metadata={
-            "help": "use batch norm instead of weight norm in conv_pos (for bf16 models)"
-        },
-    )
-
-    latent_temp: Tuple[float, float, float] = field(
-        default=(2, 0.5, 0.999995),
-        metadata={"help": "legacy (to be removed)"},
-    )
-
-    # loss computation
-    skip_masked: bool = field(
-        default=False,
-        metadata={"help": "skip computing losses over masked frames"},
-    )
-    skip_nomask: bool = field(
-        default=False,
-        metadata={"help": "skip computing losses over unmasked frames"},
-    )
-
-    checkpoint_activations: bool = field(
-        default=False,
-        metadata={"help": "recompute activations and save memory for extra compute"},
-    )
-
-    # FP16 optimization
-    required_seq_len_multiple: int = field(
-        default=2,
-        metadata={
-            "help": "pad the input to encoder such that the sequence length is divisible by multiple"
-        },
-    )
-
-    # Conformer
-    depthwise_conv_kernel_size: int = field(
-        default=31,
-        metadata={
-            "help": "depthwise-conv-kernel-size for convolution in conformer layer"
-        },
-    )
-    attn_type: str = field(
-        default="",
-        metadata={"help": "if espnet use ESPNET MHA"},
-    )
-    pos_enc_type: str = field(
-        default="abs",
-        metadata={"help": "Positional encoding type to use in conformer"},
-    )
-    fp16: bool = field(default=False, metadata={"help": "If fp16 is being used"})
-
-
-@register_model("hubert", dataclass=HubertConfig)
-class HubertModel(BaseFairseqModel):
-    def __init__(
-        self,
-        cfg: HubertConfig,
-        task_cfg: HubertPretrainingConfig,
-        dictionaries: List[Dictionary],
-    ) -> None:
-        super().__init__()
-        logger.info(f"HubertModel Config: {cfg}")
-
-        feature_enc_layers = eval(cfg.conv_feature_layers)  # noqa
-        self.embed = feature_enc_layers[-1][0]
-
-        self.feature_extractor = ConvFeatureExtractionModel(
-            conv_layers=feature_enc_layers,
-            dropout=0.0,
-            mode=cfg.extractor_mode,
-            conv_bias=cfg.conv_bias,
-        )
-        feature_ds_rate = np.prod([s for _, _, s in feature_enc_layers])
-        self.feat2tar_ratio = cfg.label_rate * feature_ds_rate / task_cfg.sample_rate
-
-        self.post_extract_proj = (
-            nn.Linear(self.embed, cfg.encoder_embed_dim)
-            if self.embed != cfg.encoder_embed_dim
-            else None
-        )
-
-        self.mask_prob = cfg.mask_prob
-        self.mask_selection = cfg.mask_selection
-        self.mask_other = cfg.mask_other
-        self.mask_length = cfg.mask_length
-        self.no_mask_overlap = cfg.no_mask_overlap
-        self.mask_min_space = cfg.mask_min_space
-
-        self.mask_channel_prob = cfg.mask_channel_prob
-        self.mask_channel_selection = cfg.mask_channel_selection
-        self.mask_channel_other = cfg.mask_channel_other
-        self.mask_channel_length = cfg.mask_channel_length
-        self.no_mask_channel_overlap = cfg.no_mask_channel_overlap
-        self.mask_channel_min_space = cfg.mask_channel_min_space
-
-        self.dropout_input = nn.Dropout(cfg.dropout_input)
-        self.dropout_features = nn.Dropout(cfg.dropout_features)
-
-        self.feature_grad_mult = cfg.feature_grad_mult
-        self.logit_temp = cfg.logit_temp
-        self.skip_masked = cfg.skip_masked
-        self.skip_nomask = cfg.skip_nomask
-
-        final_dim = cfg.final_dim if cfg.final_dim > 0 else cfg.encoder_embed_dim
-
-        self.mask_emb = nn.Parameter(
-            torch.FloatTensor(cfg.encoder_embed_dim).uniform_()
-        )
-
-        self.encoder = TransformerEncoder(cfg)
-        self.layer_norm = LayerNorm(self.embed)
-
-        self.target_glu = None
-        if cfg.target_glu:
-            self.target_glu = nn.Sequential(
-                nn.Linear(final_dim, final_dim * 2), nn.GLU()
-            )
-
-        self.untie_final_proj = cfg.untie_final_proj
-        if self.untie_final_proj:
-            self.final_proj = nn.Linear(
-                cfg.encoder_embed_dim, final_dim * len(dictionaries)
-            )
-        else:
-            self.final_proj = nn.Linear(cfg.encoder_embed_dim, final_dim)
-
-        # modules below are not needed during fine-tuning
-        if any([d is None for d in dictionaries]):
-            logger.info("cannot find dictionary. assume will be used for fine-tuning")
-        else:
-            self.num_classes = [len(d) for d in dictionaries]
-            self.label_embs_concat = nn.Parameter(
-                torch.FloatTensor(sum(self.num_classes), final_dim)
-            )
-            nn.init.uniform_(self.label_embs_concat)
-
-    def upgrade_state_dict_named(self, state_dict, name):
-        """Upgrade a (possibly old) state dict for new versions of fairseq."""
-
-        super().upgrade_state_dict_named(state_dict, name)
-        return state_dict
-
-    @classmethod
-    def build_model(cls, cfg: HubertConfig, task: HubertPretrainingTask):
-        """Build a new model instance."""
-
-        model = HubertModel(cfg, task.cfg, task.dictionaries)
-        return model
-
-    def apply_mask(self, x, padding_mask, target_list):
-        B, T, C = x.shape
-        if self.mask_prob > 0:
-            mask_indices = compute_mask_indices(
-                (B, T),
-                padding_mask,
-                self.mask_prob,
-                self.mask_length,
-                self.mask_selection,
-                self.mask_other,
-                min_masks=2,
-                no_overlap=self.no_mask_overlap,
-                min_space=self.mask_min_space,
-            )
-            mask_indices = torch.from_numpy(mask_indices).to(x.device)
-            x[mask_indices] = self.mask_emb
-        else:
-            mask_indices = None
-
-        if self.mask_channel_prob > 0:
-            mask_channel_indices = compute_mask_indices(
-                (B, C),
-                None,
-                self.mask_channel_prob,
-                self.mask_channel_length,
-                self.mask_channel_selection,
-                self.mask_channel_other,
-                no_overlap=self.no_mask_channel_overlap,
-                min_space=self.mask_channel_min_space,
-            )
-            mask_channel_indices = (
-                torch.from_numpy(mask_channel_indices)
-                .to(x.device)
-                .unsqueeze(1)
-                .expand(-1, T, -1)
-            )
-            x[mask_channel_indices] = 0
-
-        return x, mask_indices
-
-    def compute_nce(self, x, pos, negs):
-        neg_is_pos = (pos == negs).all(-1)
-        pos = pos.unsqueeze(0)
-        targets = torch.cat([pos, negs], dim=0)
-
-        logits = torch.cosine_similarity(x.float(), targets.float(), dim=-1).type_as(x)
-        logits /= self.logit_temp
-        if neg_is_pos.any():
-            logits[1:][neg_is_pos] = float("-inf")
-        logits = logits.transpose(0, 1)  # (num_x, num_cls+1)
-        return logits
-
-    def forward_features(self, source: torch.Tensor) -> torch.Tensor:
-        if self.feature_grad_mult > 0:
-            features = self.feature_extractor(source)
-            if self.feature_grad_mult != 1.0:
-                features = GradMultiply.apply(features, self.feature_grad_mult)
-        else:
-            with torch.no_grad():
-                features = self.feature_extractor(source)
-        return features
-
-    def forward_targets(
-        self,
-        features: torch.Tensor,
-        target_list: List[torch.Tensor],
-    ) -> Tuple[torch.Tensor, torch.Tensor]:
-        # Trim features to ensure labels exist and then get aligned labels
-        feat_tsz = features.size(2)
-        targ_tsz = min([t.size(1) for t in target_list])
-        if self.feat2tar_ratio * feat_tsz > targ_tsz:
-            feat_tsz = int(targ_tsz / self.feat2tar_ratio)
-            features = features[..., :feat_tsz]
-        target_inds = torch.arange(feat_tsz).float() * self.feat2tar_ratio
-        target_list = [t[:, target_inds.long()] for t in target_list]
-        return features, target_list
-
-    def forward_padding_mask(
-        self,
-        features: torch.Tensor,
-        padding_mask: torch.Tensor,
-    ) -> torch.Tensor:
-        extra = padding_mask.size(1) % features.size(1)
-        if extra > 0:
-            padding_mask = padding_mask[:, :-extra]
-        padding_mask = padding_mask.view(padding_mask.size(0), features.size(1), -1)
-        padding_mask = padding_mask.all(-1)
-        return padding_mask
-
-    def forward(
-        self,
-        source: torch.Tensor,
-        target_list: Optional[List[torch.Tensor]] = None,
-        padding_mask: Optional[torch.Tensor] = None,
-        mask: bool = True,
-        features_only: bool = False,
-        output_layer: Optional[int] = None,
-    ) -> Dict[str, torch.Tensor]:
-        """output layer is 1-based"""
-        features = self.forward_features(source)
-        if target_list is not None:
-            features, target_list = self.forward_targets(features, target_list)
-
-        features_pen = features.float().pow(2).mean()
-
-        features = features.transpose(1, 2)
-        features = self.layer_norm(features)
-        unmasked_features = features.clone()
-
-        if padding_mask is not None:
-            padding_mask = self.forward_padding_mask(features, padding_mask)
-
-        if self.post_extract_proj is not None:
-            features = self.post_extract_proj(features)
-
-        features = self.dropout_input(features)
-        unmasked_features = self.dropout_features(unmasked_features)
-
-        if mask:
-            x, mask_indices = self.apply_mask(features, padding_mask, target_list)
-        else:
-            x = features
-            mask_indices = None
-
-        # feature: (B, T, D), float
-        # target: (B, T), long
-        # x: (B, T, D), float
-        # padding_mask: (B, T), bool
-        # mask_indices: (B, T), bool
-        x, _ = self.encoder(
-            x,
-            padding_mask=padding_mask,
-            layer=None if output_layer is None else output_layer - 1,
-        )
-
-        if features_only:
-            return {"x": x, "padding_mask": padding_mask, "features": features}
-
-        def compute_pred(proj_x, target, label_embs):
-            # compute logits for the i-th label set
-            y = torch.index_select(label_embs, 0, target.long())
-            negs = label_embs.unsqueeze(1).expand(-1, proj_x.size(0), -1)
-            if self.target_glu:
-                y = self.target_glu(y)
-                negs = self.target_glu(negs)
-            # proj_x: (S, D)
-            # y: (S, D)
-            # negs: (Neg, S, D)
-            return self.compute_nce(proj_x, y, negs)
-
-        label_embs_list = self.label_embs_concat.split(self.num_classes, 0)
-
-        if not self.skip_masked:
-            masked_indices = torch.logical_and(~padding_mask, mask_indices)
-            proj_x_m = self.final_proj(x[masked_indices])
-            if self.untie_final_proj:
-                proj_x_m_list = proj_x_m.chunk(len(target_list), dim=-1)
-            else:
-                proj_x_m_list = [proj_x_m for _ in range(len(target_list))]
-            logit_m_list = [
-                compute_pred(proj_x_m, t[masked_indices], label_embs_list[i])
-                for i, (proj_x_m, t) in enumerate(zip(proj_x_m_list, target_list))
-            ]
-        else:
-            logit_m_list = [None for _ in target_list]
-
-        if not self.skip_nomask:
-            nomask_indices = torch.logical_and(~padding_mask, ~mask_indices)
-            proj_x_u = self.final_proj(x[nomask_indices])
-            if self.untie_final_proj:
-                proj_x_u_list = proj_x_u.chunk(len(target_list), dim=-1)
-            else:
-                proj_x_u_list = [proj_x_u for _ in range(len(target_list))]
-
-            logit_u_list = [
-                compute_pred(proj_x_u, t[nomask_indices], label_embs_list[i])
-                for i, (proj_x_u, t) in enumerate(zip(proj_x_u_list, target_list))
-            ]
-        else:
-            logit_u_list = [None for _ in target_list]
-
-        result = {
-            "logit_m_list": logit_m_list,
-            "logit_u_list": logit_u_list,
-            "padding_mask": padding_mask,
-            "features_pen": features_pen,
-        }
-        return result
-
-    def extract_features(
-        self,
-        source: torch.Tensor,
-        padding_mask: Optional[torch.Tensor] = None,
-        mask: bool = False,
-        ret_conv: bool = False,
-        output_layer: Optional[int] = None,
-    ) -> Tuple[torch.Tensor, torch.Tensor]:
-        res = self.forward(
-            source,
-            padding_mask=padding_mask,
-            mask=mask,
-            features_only=True,
-            output_layer=output_layer,
-        )
-        feature = res["features"] if ret_conv else res["x"]
-        return feature, res["padding_mask"]
-
-    def get_logits(self, net_output, is_masked=True):
-        if is_masked:
-            logits_list = net_output["logit_m_list"]
-        else:
-            logits_list = net_output["logit_u_list"]
-        logits_list = [x.float() for x in logits_list if x is not None]
-        return logits_list
-
-    def get_targets(self, net_output, is_masked=True):
-        logits_list = self.get_logits(net_output, is_masked)
-        targets_list = [x.new_zeros(x.size(0), dtype=torch.long) for x in logits_list]
-        return targets_list
-
-    def get_extra_losses(self, net_output):
-        extra_losses = []
-        names = []
-
-        if "features_pen" in net_output:
-            extra_losses.append(net_output["features_pen"])
-            names.append("features_pen")
-
-        return extra_losses, names
-
-    def remove_pretraining_modules(self):
-        self.target_glu = None
-        self.final_proj = None
->>>>>>> 4db26494
+        self.final_proj = None