--- conflicted
+++ resolved
@@ -18,12 +18,9 @@
 from fairseq.dataclass import FairseqDataclass
 from fairseq.dataclass.utils import gen_parser_from_dataclass
 from fairseq.optim.amp_optimizer import AMPOptimizer
-<<<<<<< HEAD
-=======
 from omegaconf import DictConfig
 from deepspeed import DeepSpeedOptimizer
 
->>>>>>> ffc7f0bb
 
 logger = logging.getLogger(__name__)
 
@@ -530,26 +527,10 @@
         if ignore_grad:
             loss *= 0
         with torch.autograd.profiler.record_function("backward"):
-<<<<<<< HEAD
-            optimizer.backward(loss)
-
-        def freeze_params(layer):
-            for param in layer.parameters():
-                param.grad = None
-
-        if getattr(self.cfg, "freeze_up_to_layer", None):
-            for module in model.modules():
-                if not isinstance(module, torch.nn.ModuleList):
-                    continue
-                for layer in module[: getattr(self.cfg, "freeze_up_to_layer", None)]:
-                    freeze_params(layer)
-
-=======
             if isinstance(optimizer, DeepSpeedOptimizer):
                 model.backward(loss)
             else:
                 optimizer.backward(loss)
->>>>>>> ffc7f0bb
         return loss, sample_size, logging_output
 
     def valid_step(self, sample, model, criterion):
