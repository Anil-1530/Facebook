--- conflicted
+++ resolved
@@ -1,157 +1,3 @@
-<<<<<<< HEAD
-# XGLM multilingual model
-## Version 1.0.0
-
-### Model developer
-Meta AI
-
-### Model type
-A family of multilingual autoregressive language models (ranging from 564 million to 7.5 billion parameters) trained on a balanced corpus of a diverse set of languages. The language model can learn tasks from natural language descriptions and a few examples.
-
-### Model Feedback Channel
-https://github.com/pytorch/fairseq
-
-## Intended use
-### Primary intended use
-For research purposes only, e.g. reproducing model evaluation results. Generation is only used in a limited capacity for explanation/justification or for prompting/probing/priming for class labels.
-
-### Out of scope uses
-The primary purpose of the model is not to generate language, although the model is capable of doing that.
-
-## Potential risks
-This section lists the potential risks associated with using the model.
-
-### Relevant factors
-Based on known problems with NLP technology, potential relevant factors include output correctness, robustness, bias (gender, profession, race and religion), etc.
-
-### Evaluation factors
-The model was evaluated on hate speech detection and occupation identification.
-* Hate speech detection (Huang et al. (2020)) - A safety task to test language models’ ability to identify hateful and offensive text.
-* Occupation identification (De-Arteaga et al., 2019), (Zhao et al., 2020) - A bias task to study language models’ performance divergence between different gender groups on the task of occupation identification.
-
-## Metrics
-### Model performance measures
-The XGLM model was primarily evaluated on
-1. Zero shot and few shot learning by looking at per-language performance on tasks spanning commonsense reasoning (XCOPA, XWinograd), natural language inference (XNLI) and paraphrasing (PAWS-X). The model is also evaluated on XStoryCloze, a new dataset created by Meta AI.
-2. Cross lingual transfer through templates and few-shot examples.
-3. Knowledge probing - Evaluate to what extent the XGLM model can effectively store factual knowledge in different languages using the mLAMA benchmark.
-4. Translation - We report machine translation results on WMT benchmarks and a subset of FLORES-101 in the main paper.
-
-The model was also evaluated on hate speech datasets introduced by Huang et al. (2020) and an occupation identification dataset by De-Arteaga et al. 2019 to identify bias in the model.
-
-### Approaches to handle uncertainty
-Report confidence intervals, variance metrics for the model performance metrics. Few-shot evaluation was conducted with different sampling with 5 seeds. We reported statistical significance.
-
-## Evaluation data
-## Zero Shot and Few Shot evaluation
-
-### XNLI (Conneau et al., 2018)
-#### Description
-The Cross-lingual Natural Language Inference (XNLI) corpus is the extension of the Multi-Genre NLI (MultiNLI) corpus to 15 languages. The dataset was created by manually translating the validation and test sets of MultiNLI into each of those 15 languages.
-
-### XStoryCloze
-#### Description
-A new dataset created by Meta AI along side this work by translating the validation split of the English StoryCloze dataset (Mostafazadeh et al., 2016) (Spring 2016 version) to 10 other typologically diverse languages (ru, zh Simplified, es Latin America, ar, hi, id, te, sw, eu, my).
-
-### XCOPA (Ponti et al., 2020)
-#### Description
-The Cross-lingual Choice of Plausible Alternatives (XCOPA) dataset is a benchmark to evaluate the ability of machine learning models to transfer commonsense reasoning across languages. The dataset is the translation and reannotation of the English COPA (Roemmele et al. 2011) and covers 11 languages from 11 families and several areas around the globe.
-
-### XWinograd (Tikhonov and Ryabinin, 2021)
-#### Description
-XWinograd is a multilingual collection of Winograd Schemas in six languages that can be used for evaluation of cross-lingual commonsense reasoning capabilities.
-
-### PAWS-X (Yang et al., 2019)
-#### Description
-PAWS-X contains 23,659 human translated PAWS evaluation pairs and 296,406 machine translated training pairs in six typologically distinct languages: French, Spanish, German, Chinese, Japanese, and Korean. All translated pairs are sourced from examples in PAWS-Wiki.
-
-## Responsible AI (RAI) evaluation
-### Hate speech (Huang et al. 2020)
-This is a multilingual Twitter corpus for the task of hate speech detection with inferred four author demographic factors: age, country, gender and race/ethnicity. The corpus covers five languages: English, Italian, Polish, Portuguese and Spanish.
-
-### Bias dataset (De-Arteaga et al. 2019)
-The aim of this dataset is to study the gender bias of models that identify a person’s occupation from their bios.
-
-----
-
-## Training data
-### CC100-XL
-#### Description
-Following the recent success of multilingual self-supervised pre-training (Devlin et al., 2019; Lample and Conneau, 2019; Con; Xue et al., 2020; Goyal et al., 2021a; Liu et al., 2020), we train our language models on a mixture of monolingual text of different languages. We extended the pipeline used for mining the CC100 corpus to generate CC100-XL, a significantly larger multilingual dataset covering 68 Common Crawl snapshots (from Summer 2013 to March/April 2020) and 134 languages.
-
-More details on the CC100-XL dataset can be found in the Appendix section of the paper.
-
-## RAI Dimensions
-### Fairness (Bias and inclusion)
-The XGLM model was evaluated on Hate speech and bias identification datasets. For hate speech, we observe that across the 5 languages in the dataset, in context learning results are only slightly better than random (50%). Another interesting observation is that most few shot results are worse than zero-shot, which indicates that the model is not able to utilize examples using the templates described in the paper. For bias identification, the XGLM (6.7B) English only model achieves the best performance on English and Spanish, while the GPT-3 model of comparable size (6.7B) model achieves the best in French. On certain occupations (e.g. model and teacher), XGLM 6.7B En only model and GPT-3 (6.7B) have very significant bias while XGLM 7.5B is much less biased.
-
-### Privacy and security
-The XGLM model did not have any special Privacy and Security considerations. The training data and evaluation data were both public and went through standard Meta AI Privacy and licensing procedures.
-
-### Transparency and control
-In the spirit of transparency and accountability we have created this model card and a data card for the CC100-XL which can be found in the Appendix section of the paper.
-
-### Efficiency (Green AI)
-From an engineering perspective, XGLM pertains to a family of models that represent single unified models catering to many languages which have wide application across many applications. Such a unified single model saves on carbon footprint as well as energy consumption (comparing to the alternative: separate models for different languages) leading to more energy efficiency. A single model, despite having the risk of being a single point of failure, has the powerful incentive of being easier to maintain, access, distribute, and track.
- 
-## References
-Edoardo Maria Ponti, Goran Glavas, Olga Majewska, Qianchu Liu, Ivan Vulic, and Anna Korhonen. 2020. XCOPA: A multilingual dataset for causal commonsense reasoning. In Proceedings of the 2020 Conference on Empirical Methods in Natural Language Processing, EMNLP 2020, Online, November 16-20, 2020, pages 2362–2376. Association for Computational Linguistics.
-XCOPA Dataset | Papers With Code
-
-Alexey Tikhonov and Max Ryabinin. 2021. It’s all in the heads: Using attention heads as a baseline for cross-lingual transfer in commonsense reasoning. In Findings of the Association for Computational Linguistics: ACL/IJCNLP 2021, Online Event, August 1-6, 2021, volume ACL/IJCNLP 2021 of Findings of ACL, pages 3534–3546. Association for Computational Linguistics. 
-XWINO Dataset | Papers With Code (XWinograd)
-
-Yinfei Yang, Yuan Zhang, Chris Tar, and Jason Baldridge. 2019. PAWS-X: A cross-lingual adversarial dataset for paraphrase identification. CoRR, abs/1908.11828.
-PAWS-X Dataset | Papers With Code
-
-Alexis Conneau, Guillaume Lample, Ruty Rinott, Adina Williams, Samuel R. Bowman, Holger Schwenk, and Veselin Stoyanov. 2018. XNLI: evaluating cross-lingual sentence representations. CoRR, abs/1809.05053.
-XNLI Dataset | Papers With Code 
-
-Xiaolei Huang, Linzi Xing, Franck Dernoncourt, and Michael Paul. 2020. Multilingual twitter corpus and baselines for evaluating demographic bias in hate speech recognition. In Proceedings of the 12th Language Resources and Evaluation Conference, pages 1440–1448. 
-
-Maria De-Arteaga, Alexey Romanov, Hanna Wallach, Jennifer Chayes, Christian Borgs, Alexandra Chouldechova, Sahin Geyik, Krishnaram Kenthapadi, and Adam Tauman Kalai. 2019. Bias in bios: A case study of semantic representation bias in a high-stakes setting. In proceedings of the Conference on Fairness, Accountability, and Transparency, pages 120–128.
-
-Nasrin Mostafazadeh, Nathanael Chambers, Xiaodong He, Devi Parikh, Dhruv Batra, Lucy Vanderwende, Pushmeet Kohli, James F. Allen. A Corpus and Evaluation Framework for Deeper Understanding of Commonsense Stories. CoRR abs/1604.01696.
-
-Jieyu Zhao, Subhabrata Mukherjee, Saghar Hosseini, Kai-Wei Chang, and Ahmed Hassan Awadallah. 2020. Gender bias in multilingual embeddings and crosslingual transfer. In Proceedings of the 58th Annual Meeting of the Association for Computational Linguistics, pages 2896–2907.
-
-## Citation details
-```
-@article{DBLP:journals/corr/abs-2112-10668,
-  author    = {Xi Victoria Lin and
-               Todor Mihaylov and
-               Mikel Artetxe and
-               Tianlu Wang and
-               Shuohui Chen and
-               Daniel Simig and
-               Myle Ott and
-               Naman Goyal and
-               Shruti Bhosale and
-               Jingfei Du and
-               Ramakanth Pasunuru and
-               Sam Shleifer and
-               Punit Singh Koura and
-               Vishrav Chaudhary and
-               Brian O'Horo and
-               Jeff Wang and
-               Luke Zettlemoyer and
-               Zornitsa Kozareva and
-               Mona T. Diab and
-               Veselin Stoyanov and
-               Xian Li},
-  title     = {Few-shot Learning with Multilingual Language Models},
-  journal   = {CoRR},
-  volume    = {abs/2112.10668},
-  year      = {2021},
-  url       = {https://arxiv.org/abs/2112.10668},
-  eprinttype = {arXiv},
-  eprint    = {2112.10668},
-  timestamp = {Tue, 04 Jan 2022 15:59:27 +0100},
-  biburl    = {https://dblp.org/rec/journals/corr/abs-2112-10668.bib},
-  bibsource = {dblp computer science bibliography, https://dblp.org}
-}
-```
-=======
 # XGLM multilingual model
 ## Version 1.0.0
 
@@ -303,5 +149,4 @@
   biburl    = {https://dblp.org/rec/journals/corr/abs-2112-10668.bib},
   bibsource = {dblp computer science bibliography, https://dblp.org}
 }
-```
->>>>>>> da8fb630
+```