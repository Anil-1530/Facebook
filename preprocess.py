--- conflicted
+++ resolved
@@ -212,19 +212,11 @@
             align_dict[srcidx] = max(freq_map[srcidx], key=freq_map[srcidx].get)
 
         with open(
-<<<<<<< HEAD
                 os.path.join(
                     args.destdir,
                     "alignment.{}-{}.txt".format(args.source_lang, args.target_lang),
                 ),
-                "w",
-=======
-            os.path.join(
-                args.destdir,
-                "alignment.{}-{}.txt".format(args.source_lang, args.target_lang),
-            ),
-            "w", encoding='utf-8'
->>>>>>> b41c74dc
+                "w", encoding='utf-8'
         ) as f:
             for k, v in align_dict.items():
                 print("{} {}".format(src_dict[k], tgt_dict[v]), file=f)
