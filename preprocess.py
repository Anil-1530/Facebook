#!/usr/bin/env python3
# Copyright (c) 2017-present, Facebook, Inc.
# All rights reserved.
#
# This source code is licensed under the license found in the LICENSE file in
# the root directory of this source tree. An additional grant of patent rights
# can be found in the PATENTS file in the same directory.
#

import argparse
from itertools import zip_longest
import os
import shutil

from fairseq.data import indexed_dataset, dictionary
from fairseq.tokenizer import Tokenizer, tokenize_line

from nltk import word_tokenize

def get_parser():
    parser = argparse.ArgumentParser(
        description='Data pre-processing: Create dictionary and store data in binary format')
    parser.add_argument('-s', '--source-lang', default=None, metavar='SRC', help='source language')
    parser.add_argument('-t', '--target-lang', default=None, metavar='TARGET', help='target language')
    parser.add_argument('--trainpref', metavar='FP', default=None, help='target language')
    parser.add_argument('--validpref', metavar='FP', default=None, help='comma separated, valid language prefixes')
    parser.add_argument('--testpref', metavar='FP', default=None, help='comma separated, test language prefixes')
    parser.add_argument('--destdir', metavar='DIR', default='data-bin', help='destination dir')
    parser.add_argument('--thresholdtgt', metavar='N', default=0, type=int,
                        help='map words appearing less than threshold times to unknown')
    parser.add_argument('--thresholdsrc', metavar='N', default=0, type=int,
                        help='map words appearing less than threshold times to unknown')
    parser.add_argument('--tgtdict', metavar='FP', help='reuse given target dictionary')
    parser.add_argument('--srcdict', metavar='FP', help='reuse given source dictionary')
    parser.add_argument('--nwordstgt', metavar='N', default=-1, type=int, help='number of target words to retain')
    parser.add_argument('--nwordssrc', metavar='N', default=-1, type=int, help='number of source words to retain')
    parser.add_argument('--alignfile', metavar='ALIGN', default=None, help='an alignment file (optional)')
    parser.add_argument('--output-format', metavar='FORMAT', default='binary', choices=['binary', 'raw'],
                        help='output format (optional)')
    parser.add_argument('--joined-dictionary', action='store_true', help='Generate joined dictionary')
    parser.add_argument('--only-source', action='store_true', help='Only process the source language')
    parser.add_argument('--padding-factor', metavar='N', default=8, type=int,
                        help='Pad dictionary size to be multiple of N')
    parser.add_argument('--tokenize_number', metavar='N', default=0, type=int, choices=range(2),
                        help="Which tokenization algorithm to use. 0 is tokenize_line, 1 is nltk's word tokenize. Default is 0.")
    parser.add_argument('--max_source_length', metavar='N', default=-1, type=int,
                        help="The maximum length of the source. If a sequence is longer it will be truncated to this length. " 
                             "If -1, then no truncation occurs. For joined_dictionary's the maximum of the source/target max length will"
                             " be used to build the dictionary. Default is no truncation.")
    parser.add_argument('--max_target_length', metavar='N', default=-1, type=int,
                        help="The maximum length of the source. If a sequence is longer it will be truncated to this length. " 
                             "If -1, then no truncation occurs. For joined_dictionary's the maximum of the source/target max length will"
                             " be used to build the dictionary. Default is no truncation.")
    return parser


def main(args):
    print(args)
    os.makedirs(args.destdir, exist_ok=True)
    target = not args.only_source
    tokenize_algorithms = [tokenize_line, word_tokenize]
    tokenize_algorithm = tokenize_algorithms[args.tokenize_number]

    def build_dictionary(filenames, max_length=-1):
        d = dictionary.Dictionary()
        for filename in filenames:
            Tokenizer.add_file_to_dictionary(filename, d, tokenize_algorithm, max_length=max_length)
        return d

    def train_path(lang):
        return '{}{}'.format(args.trainpref, ('.' + lang) if lang else '')

    def file_name(prefix, lang):
        fname = prefix
        if lang is not None:
            fname += f'.{lang}'
        return fname

    def dest_path(prefix, lang):
        return os.path.join(args.destdir, file_name(prefix, lang))

    def dict_path(lang):
        return dest_path('dict', lang) + '.txt'

    def dataset_dest_path(output_prefix, lang, extension):
        base = f'{args.destdir}/{output_prefix}'
        lang_part = f'.{args.source_lang}-{args.target_lang}.{lang}' if lang is not None else ''
        return f'{base}{lang_part}.{extension}'

    if args.joined_dictionary:
        assert not args.srcdict, 'cannot combine --srcdict and --joined-dictionary'
        assert not args.tgtdict, 'cannot combine --tgtdict and --joined-dictionary'
        max_length = -1 if args.max_source_length == -1 or args.max_target_length == -1 else max(args.max_source_length, args.max_target_length)

        src_dict = build_dictionary(set([
            train_path(lang)
            for lang in [args.source_lang, args.target_lang]
        ]), max_length=max_length)
        tgt_dict = src_dict
    else:
        if args.srcdict:
            src_dict = dictionary.Dictionary.load(args.srcdict)
        else:
            assert args.trainpref, "--trainpref must be set if --srcdict is not specified"
            src_dict = build_dictionary([train_path(args.source_lang)], max_length=args.max_source_length)
        if target:
            if args.tgtdict:
                tgt_dict = dictionary.Dictionary.load(args.tgtdict)
            else:
                assert args.trainpref, "--trainpref must be set if --tgtdict is not specified"
                tgt_dict = build_dictionary([train_path(args.target_lang)], max_length=args.max_target_length)

    src_dict.finalize(
        threshold=args.thresholdsrc,
        nwords=args.nwordssrc,
        padding_factor=args.padding_factor,
    )
    src_dict.save(dict_path(args.source_lang))
    if target:
        if not args.joined_dictionary:
            tgt_dict.finalize(
                threshold=args.thresholdtgt,
                nwords=args.nwordstgt,
                padding_factor=args.padding_factor,
            )
        tgt_dict.save(dict_path(args.target_lang))

    def make_binary_dataset(input_prefix, output_prefix, lang, max_length=-1):
        dict = dictionary.Dictionary.load(dict_path(lang))
        print('| [{}] Dictionary: {} types'.format(lang, len(dict) - 1))

        ds = indexed_dataset.IndexedDatasetBuilder(dataset_dest_path(output_prefix, lang, 'bin'))

        def consumer(tensor):
            ds.add_item(tensor)

        input_file = '{}{}'.format(input_prefix, ('.' + lang) if lang is not None else '')
        res = Tokenizer.binarize(input_file, dict, consumer, tokenize=tokenize_algorithm, max_length=max_length)
        print('| [{}] {}: {} sents, {} tokens, {:.3}% replaced by {}'.format(
            lang, input_file, res['nseq'], res['ntok'],
            100 * res['nunk'] / res['ntok'], dict.unk_word))
        ds.finalize(dataset_dest_path(output_prefix, lang, 'idx'))

<<<<<<< HEAD
    def make_dataset(input_prefix, output_prefix, lang, output_format='binary', max_length=-1):
        if output_format == 'binary':
            make_binary_dataset(input_prefix, output_prefix, lang, max_length=max_length)
        elif output_format == 'raw':
=======
    def make_dataset(input_prefix, output_prefix, lang):
        if args.output_format == 'binary':
            make_binary_dataset(input_prefix, output_prefix, lang)
        elif args.output_format == 'raw':
>>>>>>> 572a1d55
            # Copy original text file to destination folder
            output_text_file = dest_path(
                output_prefix + '.{}-{}'.format(args.source_lang, args.target_lang),
                lang,
            )
            shutil.copyfile(file_name(input_prefix, lang), output_text_file)

<<<<<<< HEAD
    def make_all(args, make_dataset, lang, max_length=-1):
        if args.trainpref:
            make_dataset(args.trainpref, 'train', lang, args.output_format, max_length=max_length)
        if args.validpref:
            for k, validpref in enumerate(args.validpref.split(',')):
                outprefix = 'valid{}'.format(k) if k > 0 else 'valid'
                make_dataset(validpref, outprefix, lang, args.output_format, max_length=max_length)
        if args.testpref:
            for k, testpref in enumerate(args.testpref.split(',')):
                outprefix = 'test{}'.format(k) if k > 0 else 'test'
                make_dataset(testpref, outprefix, lang, args.output_format, max_length=max_length)

    make_all(args, make_dataset, args.source_lang, max_length=args.max_source_length)
    if target:
        make_all(args, make_dataset, args.target_lang, max_length=args.max_target_length)
=======
    def make_all(lang):
        if args.trainpref:
            make_dataset(args.trainpref, 'train', lang)
        if args.validpref:
            for k, validpref in enumerate(args.validpref.split(',')):
                outprefix = 'valid{}'.format(k) if k > 0 else 'valid'
                make_dataset(validpref, outprefix, lang)
        if args.testpref:
            for k, testpref in enumerate(args.testpref.split(',')):
                outprefix = 'test{}'.format(k) if k > 0 else 'test'
                make_dataset(testpref, outprefix, lang)

    make_all(args.source_lang)
    if target:
        make_all(args.target_lang)
>>>>>>> 572a1d55

    print('| Wrote preprocessed data to {}'.format(args.destdir))

    if args.alignfile:
        assert args.trainpref, "--trainpref must be set if --alignfile is specified"
        src_file_name = train_path(args.source_lang)
        tgt_file_name = train_path(args.target_lang)
        src_dict = dictionary.Dictionary.load(dict_path(args.source_lang))
        tgt_dict = dictionary.Dictionary.load(dict_path(args.target_lang))
        freq_map = {}
        with open(args.alignfile, 'r') as align_file:
            with open(src_file_name, 'r') as src_file:
                with open(tgt_file_name, 'r') as tgt_file:
                    for a, s, t in zip_longest(align_file, src_file, tgt_file):
                        si = Tokenizer.tokenize(s, src_dict, tokenize=tokenize_algorithm, add_if_not_exist=False, max_length=args.max_source_length)
                        ti = Tokenizer.tokenize(t, tgt_dict, tokenize=tokenize_algorithm, add_if_not_exist=False, max_length=args.max_target_length)
                        ai = list(map(lambda x: tuple(x.split('-')), a.split()))
                        for sai, tai in ai:
                            srcidx = si[int(sai)]
                            tgtidx = ti[int(tai)]
                            if srcidx != src_dict.unk() and tgtidx != tgt_dict.unk():
                                assert srcidx != src_dict.pad()
                                assert srcidx != src_dict.eos()
                                assert tgtidx != tgt_dict.pad()
                                assert tgtidx != tgt_dict.eos()

                                if srcidx not in freq_map:
                                    freq_map[srcidx] = {}
                                if tgtidx not in freq_map[srcidx]:
                                    freq_map[srcidx][tgtidx] = 1
                                else:
                                    freq_map[srcidx][tgtidx] += 1

        align_dict = {}
        for srcidx in freq_map.keys():
            align_dict[srcidx] = max(freq_map[srcidx], key=freq_map[srcidx].get)

        with open(os.path.join(args.destdir, 'alignment.{}-{}.txt'.format(
                args.source_lang, args.target_lang)), 'w') as f:
            for k, v in align_dict.items():
                print('{} {}'.format(src_dict[k], tgt_dict[v]), file=f)


if __name__ == '__main__':
    parser = get_parser()
    args = parser.parse_args()
    main(args)<|MERGE_RESOLUTION|>--- conflicted
+++ resolved
@@ -141,17 +141,10 @@
             100 * res['nunk'] / res['ntok'], dict.unk_word))
         ds.finalize(dataset_dest_path(output_prefix, lang, 'idx'))
 
-<<<<<<< HEAD
-    def make_dataset(input_prefix, output_prefix, lang, output_format='binary', max_length=-1):
-        if output_format == 'binary':
+    def make_dataset(input_prefix, output_prefix, lang, max_length=-1):
+        if args.output_format == 'binary':
             make_binary_dataset(input_prefix, output_prefix, lang, max_length=max_length)
-        elif output_format == 'raw':
-=======
-    def make_dataset(input_prefix, output_prefix, lang):
-        if args.output_format == 'binary':
-            make_binary_dataset(input_prefix, output_prefix, lang)
         elif args.output_format == 'raw':
->>>>>>> 572a1d55
             # Copy original text file to destination folder
             output_text_file = dest_path(
                 output_prefix + '.{}-{}'.format(args.source_lang, args.target_lang),
@@ -159,39 +152,21 @@
             )
             shutil.copyfile(file_name(input_prefix, lang), output_text_file)
 
-<<<<<<< HEAD
-    def make_all(args, make_dataset, lang, max_length=-1):
+    def make_all(lang, max_length=-1):
         if args.trainpref:
-            make_dataset(args.trainpref, 'train', lang, args.output_format, max_length=max_length)
+            make_dataset(args.trainpref, 'train', lang, max_length=max_length)
         if args.validpref:
             for k, validpref in enumerate(args.validpref.split(',')):
                 outprefix = 'valid{}'.format(k) if k > 0 else 'valid'
-                make_dataset(validpref, outprefix, lang, args.output_format, max_length=max_length)
+                make_dataset(validpref, outprefix, lang, max_length=max_length)
         if args.testpref:
             for k, testpref in enumerate(args.testpref.split(',')):
                 outprefix = 'test{}'.format(k) if k > 0 else 'test'
-                make_dataset(testpref, outprefix, lang, args.output_format, max_length=max_length)
-
-    make_all(args, make_dataset, args.source_lang, max_length=args.max_source_length)
+                make_dataset(testpref, outprefix, lang, max_length=max_length)
+
+    make_all(args.source_lang, max_length=args.max_source_length)
     if target:
-        make_all(args, make_dataset, args.target_lang, max_length=args.max_target_length)
-=======
-    def make_all(lang):
-        if args.trainpref:
-            make_dataset(args.trainpref, 'train', lang)
-        if args.validpref:
-            for k, validpref in enumerate(args.validpref.split(',')):
-                outprefix = 'valid{}'.format(k) if k > 0 else 'valid'
-                make_dataset(validpref, outprefix, lang)
-        if args.testpref:
-            for k, testpref in enumerate(args.testpref.split(',')):
-                outprefix = 'test{}'.format(k) if k > 0 else 'test'
-                make_dataset(testpref, outprefix, lang)
-
-    make_all(args.source_lang)
-    if target:
-        make_all(args.target_lang)
->>>>>>> 572a1d55
+        make_all(args.target_lang, max_length=args.max_target_length)
 
     print('| Wrote preprocessed data to {}'.format(args.destdir))
 
