--- conflicted
+++ resolved
@@ -367,6 +367,38 @@
                 + dec_ltok_flag,
             )
 
+
+    def test_transformer_layerdrop(self):
+        with contextlib.redirect_stdout(StringIO()):
+            create_dummy_data(self.data_dir)
+            preprocess_translation_data(self.data_dir)
+            train_translation_model(
+                self.data_dir,
+                "transformer_iwslt_de_en",
+                [
+                    "--encoder-layers",
+                    "3",
+                    "--decoder-layers",
+                    "3",
+                    "--encoder-embed-dim",
+                    "8",
+                    "--decoder-embed-dim",
+                    "8",
+                    "--encoder-layerdrop",
+                    "0.01",
+                    "--decoder-layerdrop",
+                    "0.01",
+                ],
+            )
+            generate_main(self.data_dir)
+            generate_main(
+                self.data_dir,
+                [
+                    "--model-overrides",
+                    "{'encoder_layers_to_keep':'0,2','decoder_layers_to_keep':'1'}"
+                ],
+            )            
+            
     def test_transformer_cross_self_attention(self):
         with contextlib.redirect_stdout(StringIO()):
             create_dummy_data(self.data_dir)
@@ -902,45 +934,10 @@
         ]
         return self.encoder_langtok_flags
 
-<<<<<<< HEAD
     @property
     def dec_it(self):
         self.decoder_langtok_flags = [[], ["--decoder-langtok"]]
         return self.decoder_langtok_flags
-=======
-    def test_transformer_layerdrop(self):
-        with contextlib.redirect_stdout(StringIO()):
-            with tempfile.TemporaryDirectory("test_transformer_layerdrop") as data_dir:
-                create_dummy_data(data_dir)
-                preprocess_translation_data(data_dir)
-                train_translation_model(
-                    data_dir,
-                    "transformer_iwslt_de_en",
-                    [
-                        "--encoder-layers",
-                        "3",
-                        "--decoder-layers",
-                        "3",
-                        "--encoder-embed-dim",
-                        "8",
-                        "--decoder-embed-dim",
-                        "8",
-                        "--encoder-layerdrop",
-                        "0.01",
-                        "--decoder-layerdrop",
-                        "0.01",
-                    ],
-                )
-                generate_main(data_dir)
-                generate_main(
-                    data_dir,
-                    [
-                        "--model-overrides",
-                        "{'encoder_layers_to_keep':'0,2','decoder_layers_to_keep':'1'}"
-                    ],
-                )
-
->>>>>>> f732b403
 
     def test_multilingual_transformer(self):
         # test with all combinations of encoder/decoder lang tokens
