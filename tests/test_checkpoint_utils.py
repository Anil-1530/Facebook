<<<<<<< HEAD
# Copyright (c) Facebook, Inc. and its affiliates.
#
# This source code is licensed under the MIT license found in the
# LICENSE file in the root directory of this source tree.

import contextlib
import logging
import os
import tempfile
import unittest
from io import StringIO
from unittest.mock import patch

from omegaconf import OmegaConf

from fairseq import checkpoint_utils
from tests.utils import (
    create_dummy_data,
    preprocess_translation_data,
    train_translation_model,
)
import torch


class TestCheckpointUtils(unittest.TestCase):
    def setUp(self):
        logging.disable(logging.CRITICAL)

    def tearDown(self):
        logging.disable(logging.NOTSET)

    @contextlib.contextmanager
    def _train_transformer(self, seed, extra_args=None):
        if extra_args is None:
            extra_args = []
        with tempfile.TemporaryDirectory(f"_train_transformer_seed{seed}") as data_dir:
            create_dummy_data(data_dir)
            preprocess_translation_data(data_dir)
            train_translation_model(
                data_dir,
                "transformer_iwslt_de_en",
                [
                    "--encoder-layers",
                    "3",
                    "--decoder-layers",
                    "3",
                    "--encoder-embed-dim",
                    "8",
                    "--decoder-embed-dim",
                    "8",
                    "--seed",
                    str(seed),
                ]
                + extra_args,
            )
            yield os.path.join(data_dir, "checkpoint_last.pt")

    def test_load_model_ensemble_and_task(self):
        # with contextlib.redirect_stdout(StringIO()):
        with self._train_transformer(seed=123) as model1:
            with self._train_transformer(seed=456) as model2:
                ensemble, cfg, task = checkpoint_utils.load_model_ensemble_and_task(
                    filenames=[model1, model2]
                )
                self.assertEqual(len(ensemble), 2)

                # after Transformer has been migrated to Hydra, this will probably
                # become cfg.common.seed
                self.assertEqual(ensemble[0].args.seed, 123)
                self.assertEqual(ensemble[1].args.seed, 456)

                # the task from the first model should be returned
                self.assertTrue("seed123" in task.cfg.data)

                # last cfg is saved
                self.assertEqual(cfg.common.seed, 456)

    def test_prune_state_dict(self):
        with contextlib.redirect_stdout(StringIO()):
            extra_args = ["--encoder-layerdrop", "0.01", "--decoder-layerdrop", "0.01"]
            with self._train_transformer(seed=1, extra_args=extra_args) as model:
                ensemble, cfg, task = checkpoint_utils.load_model_ensemble_and_task(
                    filenames=[model],
                    arg_overrides={
                        "encoder_layers_to_keep": "0,2",
                        "decoder_layers_to_keep": "1",
                    },
                )
                self.assertEqual(len(ensemble), 1)
                self.assertEqual(len(ensemble[0].encoder.layers), 2)
                self.assertEqual(len(ensemble[0].decoder.layers), 1)

    def test_torch_persistent_save_async(self):
        state_dict = {}
        filename = "async_checkpoint.pt"

        with patch(f"{checkpoint_utils.__name__}.PathManager.opena") as mock_opena:
            with patch(
                f"{checkpoint_utils.__name__}._torch_persistent_save"
            ) as mock_save:
                checkpoint_utils.torch_persistent_save(
                    state_dict, filename, async_write=True
                )
                mock_opena.assert_called_with(filename, "wb")
                mock_save.assert_called()

    def test_load_ema_from_checkpoint(self):
        dummy_state = {"a": torch.tensor([1]), "b": torch.tensor([0.1])}
        with patch(f"{checkpoint_utils.__name__}.PathManager.open") as mock_open, patch(
            f"{checkpoint_utils.__name__}.torch.load"
        ) as mock_load:

            mock_load.return_value = {"extra_state": {"ema": dummy_state}}
            filename = "ema_checkpoint.pt"
            state = checkpoint_utils.load_ema_from_checkpoint(filename)

            mock_open.assert_called_with(filename, "rb")
            mock_load.assert_called()

            self.assertIn("a", state["model"])
            self.assertIn("b", state["model"])
            self.assertTrue(torch.allclose(dummy_state["a"], state["model"]["a"]))
            self.assertTrue(torch.allclose(dummy_state["b"], state["model"]["b"]))


if __name__ == "__main__":
    unittest.main()
=======
# Copyright (c) Facebook, Inc. and its affiliates.
#
# This source code is licensed under the MIT license found in the
# LICENSE file in the root directory of this source tree.

import contextlib
import logging
import os
import tempfile
import unittest
from io import StringIO
from unittest.mock import patch

from fairseq import checkpoint_utils
from tests.utils import (
    create_dummy_data,
    preprocess_translation_data,
    train_translation_model,
)
import torch


class TestCheckpointUtils(unittest.TestCase):
    def setUp(self):
        logging.disable(logging.CRITICAL)

    def tearDown(self):
        logging.disable(logging.NOTSET)

    @contextlib.contextmanager
    def _train_transformer(self, seed, extra_args=None):
        if extra_args is None:
            extra_args = []
        with tempfile.TemporaryDirectory(f"_train_transformer_seed{seed}") as data_dir:
            create_dummy_data(data_dir)
            preprocess_translation_data(data_dir)
            train_translation_model(
                data_dir,
                "transformer_iwslt_de_en",
                [
                    "--encoder-layers",
                    "3",
                    "--decoder-layers",
                    "3",
                    "--encoder-embed-dim",
                    "8",
                    "--decoder-embed-dim",
                    "8",
                    "--seed",
                    str(seed),
                ]
                + extra_args,
            )
            yield os.path.join(data_dir, "checkpoint_last.pt")

    def test_load_model_ensemble_and_task(self):
        # with contextlib.redirect_stdout(StringIO()):
        with self._train_transformer(seed=123) as model1:
            with self._train_transformer(seed=456) as model2:
                ensemble, cfg, task = checkpoint_utils.load_model_ensemble_and_task(
                    filenames=[model1, model2]
                )
                self.assertEqual(len(ensemble), 2)

                # after Transformer has been migrated to Hydra, this will probably
                # become cfg.common.seed
                self.assertEqual(ensemble[0].args.seed, 123)
                self.assertEqual(ensemble[1].args.seed, 456)

                # the task from the first model should be returned
                self.assertTrue("seed123" in task.cfg.data)

                # last cfg is saved
                self.assertEqual(cfg.common.seed, 456)

    def test_prune_state_dict(self):
        with contextlib.redirect_stdout(StringIO()):
            extra_args = ["--encoder-layerdrop", "0.01", "--decoder-layerdrop", "0.01"]
            with self._train_transformer(seed=1, extra_args=extra_args) as model:
                ensemble, cfg, task = checkpoint_utils.load_model_ensemble_and_task(
                    filenames=[model],
                    arg_overrides={
                        "encoder_layers_to_keep": "0,2",
                        "decoder_layers_to_keep": "1",
                    },
                )
                self.assertEqual(len(ensemble), 1)
                self.assertEqual(len(ensemble[0].encoder.layers), 2)
                self.assertEqual(len(ensemble[0].decoder.layers), 1)

    def test_torch_persistent_save_async(self):
        state_dict = {}
        filename = "async_checkpoint.pt"

        with patch(f"{checkpoint_utils.__name__}.PathManager.opena") as mock_opena:
            with patch(
                f"{checkpoint_utils.__name__}._torch_persistent_save"
            ) as mock_save:
                checkpoint_utils.torch_persistent_save(
                    state_dict, filename, async_write=True
                )
                mock_opena.assert_called_with(filename, "wb")
                mock_save.assert_called()

    def test_load_ema_from_checkpoint(self):
        dummy_state = {"a": torch.tensor([1]), "b": torch.tensor([0.1])}
        with patch(f"{checkpoint_utils.__name__}.PathManager.open") as mock_open, patch(
            f"{checkpoint_utils.__name__}.torch.load"
        ) as mock_load:

            mock_load.return_value = {"extra_state": {"ema": dummy_state}}
            filename = "ema_checkpoint.pt"
            state = checkpoint_utils.load_ema_from_checkpoint(filename)

            mock_open.assert_called_with(filename, "rb")
            mock_load.assert_called()

            self.assertIn("a", state["model"])
            self.assertIn("b", state["model"])
            self.assertTrue(torch.allclose(dummy_state["a"], state["model"]["a"]))
            self.assertTrue(torch.allclose(dummy_state["b"], state["model"]["b"]))


if __name__ == "__main__":
    unittest.main()
>>>>>>> 7409af7f
<|MERGE_RESOLUTION|>--- conflicted
+++ resolved
@@ -1,132 +1,3 @@
-<<<<<<< HEAD
-# Copyright (c) Facebook, Inc. and its affiliates.
-#
-# This source code is licensed under the MIT license found in the
-# LICENSE file in the root directory of this source tree.
-
-import contextlib
-import logging
-import os
-import tempfile
-import unittest
-from io import StringIO
-from unittest.mock import patch
-
-from omegaconf import OmegaConf
-
-from fairseq import checkpoint_utils
-from tests.utils import (
-    create_dummy_data,
-    preprocess_translation_data,
-    train_translation_model,
-)
-import torch
-
-
-class TestCheckpointUtils(unittest.TestCase):
-    def setUp(self):
-        logging.disable(logging.CRITICAL)
-
-    def tearDown(self):
-        logging.disable(logging.NOTSET)
-
-    @contextlib.contextmanager
-    def _train_transformer(self, seed, extra_args=None):
-        if extra_args is None:
-            extra_args = []
-        with tempfile.TemporaryDirectory(f"_train_transformer_seed{seed}") as data_dir:
-            create_dummy_data(data_dir)
-            preprocess_translation_data(data_dir)
-            train_translation_model(
-                data_dir,
-                "transformer_iwslt_de_en",
-                [
-                    "--encoder-layers",
-                    "3",
-                    "--decoder-layers",
-                    "3",
-                    "--encoder-embed-dim",
-                    "8",
-                    "--decoder-embed-dim",
-                    "8",
-                    "--seed",
-                    str(seed),
-                ]
-                + extra_args,
-            )
-            yield os.path.join(data_dir, "checkpoint_last.pt")
-
-    def test_load_model_ensemble_and_task(self):
-        # with contextlib.redirect_stdout(StringIO()):
-        with self._train_transformer(seed=123) as model1:
-            with self._train_transformer(seed=456) as model2:
-                ensemble, cfg, task = checkpoint_utils.load_model_ensemble_and_task(
-                    filenames=[model1, model2]
-                )
-                self.assertEqual(len(ensemble), 2)
-
-                # after Transformer has been migrated to Hydra, this will probably
-                # become cfg.common.seed
-                self.assertEqual(ensemble[0].args.seed, 123)
-                self.assertEqual(ensemble[1].args.seed, 456)
-
-                # the task from the first model should be returned
-                self.assertTrue("seed123" in task.cfg.data)
-
-                # last cfg is saved
-                self.assertEqual(cfg.common.seed, 456)
-
-    def test_prune_state_dict(self):
-        with contextlib.redirect_stdout(StringIO()):
-            extra_args = ["--encoder-layerdrop", "0.01", "--decoder-layerdrop", "0.01"]
-            with self._train_transformer(seed=1, extra_args=extra_args) as model:
-                ensemble, cfg, task = checkpoint_utils.load_model_ensemble_and_task(
-                    filenames=[model],
-                    arg_overrides={
-                        "encoder_layers_to_keep": "0,2",
-                        "decoder_layers_to_keep": "1",
-                    },
-                )
-                self.assertEqual(len(ensemble), 1)
-                self.assertEqual(len(ensemble[0].encoder.layers), 2)
-                self.assertEqual(len(ensemble[0].decoder.layers), 1)
-
-    def test_torch_persistent_save_async(self):
-        state_dict = {}
-        filename = "async_checkpoint.pt"
-
-        with patch(f"{checkpoint_utils.__name__}.PathManager.opena") as mock_opena:
-            with patch(
-                f"{checkpoint_utils.__name__}._torch_persistent_save"
-            ) as mock_save:
-                checkpoint_utils.torch_persistent_save(
-                    state_dict, filename, async_write=True
-                )
-                mock_opena.assert_called_with(filename, "wb")
-                mock_save.assert_called()
-
-    def test_load_ema_from_checkpoint(self):
-        dummy_state = {"a": torch.tensor([1]), "b": torch.tensor([0.1])}
-        with patch(f"{checkpoint_utils.__name__}.PathManager.open") as mock_open, patch(
-            f"{checkpoint_utils.__name__}.torch.load"
-        ) as mock_load:
-
-            mock_load.return_value = {"extra_state": {"ema": dummy_state}}
-            filename = "ema_checkpoint.pt"
-            state = checkpoint_utils.load_ema_from_checkpoint(filename)
-
-            mock_open.assert_called_with(filename, "rb")
-            mock_load.assert_called()
-
-            self.assertIn("a", state["model"])
-            self.assertIn("b", state["model"])
-            self.assertTrue(torch.allclose(dummy_state["a"], state["model"]["a"]))
-            self.assertTrue(torch.allclose(dummy_state["b"], state["model"]["b"]))
-
-
-if __name__ == "__main__":
-    unittest.main()
-=======
 # Copyright (c) Facebook, Inc. and its affiliates.
 #
 # This source code is licensed under the MIT license found in the
@@ -251,5 +122,4 @@
 
 
 if __name__ == "__main__":
-    unittest.main()
->>>>>>> 7409af7f
+    unittest.main()