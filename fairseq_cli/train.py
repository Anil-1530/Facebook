#!/usr/bin/env python3 -u
# Copyright (c) Meta Platforms, Inc. and affiliates.
# All rights reserved.

# This source code is licensed under the license found in the
# LICENSE file in the root directory of this source tree.
"""
Train a new model on one or across multiple GPUs.
"""

import argparse
import logging
import math
import os
import subprocess
import sys
from typing import Any, Callable, Dict, List, Optional, Tuple

# We need to setup root logger before importing any fairseq libraries.
logging.basicConfig(
    format="%(asctime)s | %(levelname)s | %(name)s | %(message)s",
    datefmt="%Y-%m-%d %H:%M:%S",
    level=os.environ.get("LOGLEVEL", "INFO").upper(),
    stream=sys.stdout,
)
logger = logging.getLogger("fairseq_cli.train")

import functools

import numpy as np
import torch
from omegaconf import DictConfig, OmegaConf

from fairseq import checkpoint_utils, options, quantization_utils, tasks, utils
from fairseq.data import data_utils, iterators
from fairseq.data.plasma_utils import PlasmaStore
from fairseq.dataclass.configs import FairseqConfig
from fairseq.dataclass.initialize import add_defaults
from fairseq.dataclass.utils import convert_namespace_to_omegaconf
from fairseq.distributed import fsdp_enable_wrap, fsdp_wrap
from fairseq.distributed import utils as distributed_utils
from fairseq.file_io import PathManager
from fairseq.logging import meters, metrics, progress_bar
from fairseq.model_parallel.megatron_trainer import MegatronTrainer
from fairseq.trainer import Trainer
from fairseq.deepspeed_trainer import DeepSpeedTrainer


def main(cfg: FairseqConfig) -> None:
    if isinstance(cfg, argparse.Namespace):
        cfg = convert_namespace_to_omegaconf(cfg)

    utils.import_user_module(cfg.common)
    add_defaults(cfg)

    if (
        distributed_utils.is_master(cfg.distributed_training)
        and "job_logging_cfg" in cfg
    ):
        # make hydra logging work with ddp (see # see https://github.com/facebookresearch/hydra/issues/1126)
        logging.config.dictConfig(OmegaConf.to_container(cfg.job_logging_cfg))

    assert (
        cfg.dataset.max_tokens is not None or cfg.dataset.batch_size is not None
    ), "Must specify batch size either with --max-tokens or --batch-size"
    metrics.reset()

    if cfg.common.log_file is not None:
        handler = logging.FileHandler(filename=cfg.common.log_file)
        logger.addHandler(handler)

    np.random.seed(cfg.common.seed)
    utils.set_torch_seed(cfg.common.seed)

    checkpoint_utils.verify_checkpoint_directory(cfg.checkpoint.save_dir)

    # Print nvidia smi stats
    logger.info(metrics.get_nvidia_smi_gpu_memory_stats_str())

    # Print args
    logger.info(cfg)

    if cfg.checkpoint.write_checkpoints_asynchronously:
        try:
            import iopath  # noqa: F401
        except ImportError:
            logging.exception(
                "Asynchronous checkpoint writing is specified but iopath is "
                "not installed: `pip install iopath`"
            )
            return

    # Setup task, e.g., translation, language modeling, etc.
    task = tasks.setup_task(cfg.task)

    assert cfg.criterion, "Please specify criterion to train a model"
    if (
        getattr(cfg.model, "moe_freq", 0) > 0
        and getattr(cfg.model, "moe_expert_count", 0)
        < distributed_utils.get_global_world_size()
    ):
        assert (
            cfg.distributed_training.ddp_backend == "fully_sharded"
        ), "num_experts < num_gpus only supported by FSDP"

    os.environ['LOCAL_RANK'] = str(cfg.distributed_training.device_id)
    if cfg.distributed_training.distributed_world_size == 1:
        os.environ['RANK'] = "0"
        os.environ['WORLD_SIZE'] = "1"
        os.environ["MASTER_ADDR"] = "localhost"
        os.environ['MASTER_PORT'] = "29500"

    # Build model and criterion
    if cfg.distributed_training.ddp_backend == "fully_sharded":
        # if cfg.distributed_training.use_sharded_state: assert cfg.checkpoint.no_save_optimizer_state, f'--use-sharded-state requires --no-save-optimizer-state'
        extra = {
            "is_moe": getattr(cfg.model, "moe_freq", 0) > 0,
        }

        with fsdp_enable_wrap(cfg.distributed_training, **extra):
            model = fsdp_wrap(task.build_model(cfg.model))
    elif cfg.common.zero == 3:
        import deepspeed
        logger.info("Creating model within ZeRO-3 context")
        with deepspeed.zero.Init(mem_efficient_linear=True):
            model = task.build_model(cfg.model)
        logger.info("Finished creating model within ZeRO-3 context")
    else:
        model = task.build_model(cfg.model)
    criterion = task.build_criterion(cfg.criterion)

    def is_expert_param(p):
        return getattr(p, "expert", False) or getattr(p, "base_expert", False)

    logger.info(model)
    logger.info("task: {}".format(task.__class__.__name__))
    logger.info("model: {}".format(model.__class__.__name__))
    logger.info("criterion: {}".format(criterion.__class__.__name__))
    logger.info(
        "num. shared model params: {:,} (num. trained: {:,})".format(
            sum(
                p.numel() for p in model.parameters() if not getattr(p, "expert", False)
            ),
            sum(
                p.numel()
                for p in model.parameters()
                if not is_expert_param(p) and p.requires_grad
            ),
        )
    )

    logger.info(
        "num. expert model params: {} (num. trained: {})".format(
            sum(p.numel() for p in model.parameters() if getattr(p, "expert", False)),
            sum(
                p.numel()
                for p in model.parameters()
                if is_expert_param(p) and p.requires_grad
            ),
        )
    )
    logger.info(metrics.get_nvidia_smi_gpu_memory_stats_str())

    # Load valid dataset (we load training data below, based on the latest checkpoint)
    # We load the valid dataset AFTER building the model
    data_utils.raise_if_valid_subsets_unintentionally_ignored(cfg)
    if cfg.dataset.combine_valid_subsets:
        task.load_dataset("valid", combine=True, epoch=1)
    else:
        for valid_sub_split in cfg.dataset.valid_subset.split(","):
            task.load_dataset(valid_sub_split, combine=False, epoch=1)

    # (optionally) Configure quantization
    if cfg.common.quantization_config_path is not None:
        quantizer = quantization_utils.Quantizer(
            config_path=cfg.common.quantization_config_path,
            max_epoch=cfg.optimization.max_epoch,
            max_update=cfg.optimization.max_update,
        )
    else:
        quantizer = None

    # Build trainer
    if cfg.common.deepspeed:
        trainer = DeepSpeedTrainer(cfg, task, model, criterion, quantizer)
    elif cfg.common.model_parallel_size == 1:
        trainer = Trainer(cfg, task, model, criterion, quantizer)
    else:
        trainer = MegatronTrainer(cfg, task, model, criterion)
    logger.info(
        "training on {} devices (GPUs/TPUs)".format(
            cfg.distributed_training.distributed_world_size
        )
    )
    logger.info(
        "max tokens per device = {} and max sentences per device = {}".format(
            cfg.dataset.max_tokens,
            cfg.dataset.batch_size,
        )
    )
    logger.info(metrics.get_nvidia_smi_gpu_memory_stats_str())

    # Load the latest checkpoint if one is available and restore the
    # corresponding train iterator
    extra_state, epoch_itr = checkpoint_utils.load_checkpoint(
        cfg.checkpoint,
        trainer,
        # don't cache epoch iterators for sharded datasets
        disable_iterator_cache=task.has_sharded_data(cfg.dataset.train_subset),
    )
    if cfg.common.tpu:
        import torch_xla.core.xla_model as xm

        xm.rendezvous("load_checkpoint")  # wait for all workers

    max_epoch = cfg.optimization.max_epoch or math.inf
    lr = trainer.get_lr()

    train_meter = meters.StopwatchMeter()
    train_meter.start()
    while epoch_itr.next_epoch_idx <= max_epoch:
        if lr <= cfg.optimization.stop_min_lr:
            logger.info(
                f"stopping training because current learning rate ({lr}) is smaller "
                "than or equal to minimum learning rate "
                f"(--stop-min-lr={cfg.optimization.stop_min_lr})"
            )
            break

        # train for one epoch
        valid_losses, should_stop = train(cfg, trainer, task, epoch_itr)
        if should_stop:
            break

        # only use first validation loss to update the learning rate
        lr = trainer.lr_step(epoch_itr.epoch, valid_losses[0])

        epoch_itr = trainer.get_train_iterator(
            epoch_itr.next_epoch_idx,
            # sharded data: get train iterator for next epoch
            load_dataset=task.has_sharded_data(cfg.dataset.train_subset),
            # don't cache epoch iterators for sharded datasets
            disable_iterator_cache=task.has_sharded_data(cfg.dataset.train_subset),
        )
    train_meter.stop()
    logger.info("done training in {:.1f} seconds".format(train_meter.sum))

    # ioPath implementation to wait for all asynchronous file writes to complete.
    if cfg.checkpoint.write_checkpoints_asynchronously:
        logger.info(
            "ioPath PathManager waiting for all asynchronous checkpoint "
            "writes to finish."
        )
        PathManager.async_close()
        logger.info("ioPath PathManager finished waiting.")


def should_stop_early(cfg: DictConfig, valid_loss: float) -> bool:
    # skip check if no validation was done in the current epoch
    if valid_loss is None:
        return False
    if cfg.checkpoint.patience <= 0:
        return False

    def is_better(a, b):
        return a > b if cfg.checkpoint.maximize_best_checkpoint_metric else a < b

    prev_best = getattr(should_stop_early, "best", None)
    if prev_best is None or is_better(valid_loss, prev_best):
        should_stop_early.best = valid_loss
        should_stop_early.num_runs = 0
        return False
    else:
        should_stop_early.num_runs += 1
        if should_stop_early.num_runs >= cfg.checkpoint.patience:
            logger.info(
                "early stop since valid performance hasn't improved for last {} runs".format(
                    cfg.checkpoint.patience
                )
            )
            return True
        else:
            return False


@metrics.aggregate("train")
def train(
    cfg: DictConfig, trainer: Trainer, task: tasks.FairseqTask, epoch_itr
) -> Tuple[List[Optional[float]], bool]:
    """Train the model for one epoch and return validation losses."""
    # Initialize data iterator
    itr = epoch_itr.next_epoch_itr(
        fix_batches_to_gpus=cfg.distributed_training.fix_batches_to_gpus,
        shuffle=(epoch_itr.next_epoch_idx > cfg.dataset.curriculum),
    )
    update_freq = (
        cfg.optimization.update_freq[epoch_itr.epoch - 1]
        if epoch_itr.epoch <= len(cfg.optimization.update_freq)
        else cfg.optimization.update_freq[-1]
    )
    if update_freq > 1:
        itr = iterators.GroupedIterator(
            itr,
            update_freq,
            skip_remainder_batch=not cfg.optimization.train_with_epoch_remainder_batch,
        )
    if cfg.common.tpu:
        itr = utils.tpu_data_loader(itr)
    progress = progress_bar.progress_bar(
        itr,
        log_format=cfg.common.log_format,
        log_file=cfg.common.log_file,
        log_interval=cfg.common.log_interval,
        epoch=epoch_itr.epoch,
        aim_repo=(
            cfg.common.aim_repo
            if distributed_utils.is_master(cfg.distributed_training)
            else None
        ),
        aim_run_hash=(
            cfg.common.aim_run_hash
            if distributed_utils.is_master(cfg.distributed_training)
            else None
        ),
        aim_param_checkpoint_dir=cfg.checkpoint.save_dir,
        tensorboard_logdir=(
            cfg.common.tensorboard_logdir
            if distributed_utils.is_master(cfg.distributed_training)
            else None
        ),
        default_log_format=("tqdm" if not cfg.common.no_progress_bar else "simple"),
        wandb_project=(
            cfg.common.wandb_project
            if distributed_utils.is_master(cfg.distributed_training)
            else None
        ),
        wandb_run_name=os.environ.get(
            "WANDB_NAME", os.path.basename(cfg.checkpoint.save_dir)
        ),
        azureml_logging=(
            cfg.common.azureml_logging
            if distributed_utils.is_master(cfg.distributed_training)
            else False
        ),
    )
    progress.update_config(_flatten_config(cfg))

    trainer.begin_epoch(epoch_itr.epoch)
    if cfg.task._name in [
        "multilingual_language_modeling",
        "translation_multi_simple_epoch",
    ]:
        valid_subsets = task.args.valid_subset.split(",")
    else:
        valid_subsets = cfg.dataset.valid_subset.split(",")
    should_stop = False
    num_updates = trainer.get_num_updates()
    logger.info("Start iterating over samples")
    for i, samples in enumerate(progress):
        with metrics.aggregate("train_inner"), torch.autograd.profiler.record_function(
            "train_step-%d" % i
        ):
            if update_freq == 1:
                samples = [samples]
            log_output = trainer.train_step(samples)

        if log_output is not None:  # not OOM, overflow, ...
            # log mid-epoch stats
            num_updates = trainer.get_num_updates()
            if num_updates % cfg.common.log_interval == 0:
                stats = get_training_stats(metrics.get_smoothed_values("train_inner"))
                progress.log(stats, tag="train_inner", step=num_updates)

                # reset mid-epoch stats after each log interval
                # the end-of-epoch stats will still be preserved
                metrics.reset_meters("train_inner")

        end_of_epoch = not itr.has_next()
        valid_losses, should_stop = validate_and_save(
            cfg, trainer, task, epoch_itr, valid_subsets, end_of_epoch
        )

        if should_stop:
            break

    # log end-of-epoch stats
    logger.info("end of epoch {} (average epoch stats below)".format(epoch_itr.epoch))
    stats = get_training_stats(metrics.get_smoothed_values("train"))
    progress.print(stats, tag="train", step=num_updates)

    # reset epoch-level meters
    metrics.reset_meters("train")
    return valid_losses, should_stop


def _flatten_config(cfg: DictConfig):
    config = OmegaConf.to_container(cfg)
    # remove any legacy Namespaces and replace with a single "args"
    namespace = None
    for k, v in list(config.items()):
        if isinstance(v, argparse.Namespace):
            namespace = v
            del config[k]
    if namespace is not None:
        config["args"] = vars(namespace)
    return config


def validate_and_save(
    cfg: DictConfig,
    trainer: Trainer,
    task: tasks.FairseqTask,
    epoch_itr,
    valid_subsets: List[str],
    end_of_epoch: bool,
) -> Tuple[List[Optional[float]], bool]:
    num_updates = trainer.get_num_updates()
    max_update = cfg.optimization.max_update or math.inf

    # Stopping conditions (and an additional one based on validation loss later
    # on)
    should_stop = False
    if num_updates >= max_update:
        should_stop = True
        logger.info(
            f"Stopping training due to "
            f"num_updates: {num_updates} >= max_update: {max_update}"
        )

    training_time_hours = trainer.cumulative_training_time() / (60 * 60)
    if (
        cfg.optimization.stop_time_hours > 0
        and training_time_hours > cfg.optimization.stop_time_hours
    ):
        should_stop = True
        logger.info(
            f"Stopping training due to "
            f"cumulative_training_time: {training_time_hours} > "
            f"stop_time_hours: {cfg.optimization.stop_time_hours} hour(s)"
        )

    do_save = (
        (end_of_epoch and epoch_itr.epoch % cfg.checkpoint.save_interval == 0)
        or should_stop
        or (
            cfg.checkpoint.save_interval_updates > 0
            and num_updates > 0
            and num_updates % cfg.checkpoint.save_interval_updates == 0
            and num_updates >= cfg.dataset.validate_after_updates
        )
    )
    do_validate = (
        (
            (not end_of_epoch and do_save)  # validate during mid-epoch saves
            or (end_of_epoch and epoch_itr.epoch % cfg.dataset.validate_interval == 0)
            or should_stop
            or (
                cfg.dataset.validate_interval_updates > 0
                and num_updates > 0
                and num_updates % cfg.dataset.validate_interval_updates == 0
            )
        )
        and not cfg.dataset.disable_validation
        and num_updates >= cfg.dataset.validate_after_updates
    )

    # Validate
    valid_losses = [None]
    if do_validate:
        # only validate the first subset before save_checkpoint
        valid_losses = validate(cfg, trainer, task, epoch_itr, valid_subsets[:1])

    should_stop |= should_stop_early(cfg, valid_losses[0])

    # Save checkpoint
    if do_save or should_stop:
        checkpoint_utils.save_checkpoint(
            cfg.checkpoint,
            trainer,
            epoch_itr,
            valid_losses[0],
            training_finished=should_stop,
            async_callback_fn=functools.partial(post_checkpoint_callback, cfg)
            if cfg.checkpoint.s3_upload_path
            else None,
        )

    if do_validate and len(valid_subsets) > 1:
        # the rest of the validation subsets
        valid_losses += validate(cfg, trainer, task, epoch_itr, valid_subsets[1:])

    trainer.reset_dummy_batch(epoch_itr.first_batch)
    return valid_losses, should_stop


def post_checkpoint_callback(cfg, filename):
    if cfg.checkpoint.s3_upload_path is not None:
        if "blob.core.windows.net" in cfg.checkpoint.s3_upload_path:
            azcopy_logs = filename + "_azcopy_logs"
            os.environ["AZCOPY_CONCURRENCY_VALUE"] = "10"
            os.environ["AZCOPY_LOG_LOCATION"] = azcopy_logs
            os.makedirs(azcopy_logs, exist_ok=True)
            logger.info(
                f"preparing to azcopy {filename} to {cfg.checkpoint.s3_upload_path}; logs in {azcopy_logs}"
            )
            cmd = [
                "/shared/home/myleott/bin/azcopy",
                "copy",
                "--cap-mbps",
                "96.0",
                filename,
                cfg.checkpoint.s3_upload_path,
            ]
            res = subprocess.run(cmd, stdout=subprocess.PIPE, stderr=subprocess.PIPE)
            if res.returncode != 0:
                print("Error: {}, azcopy failed".format(res.returncode))
                print("Azcopy stdout = {}".format(res.stdout))
                sys.exit(1)
            # Delete original checkpoint on local storage
            # TODO make this configurable
            os.remove(filename)
        else:
            try:
                # PathManager only supports writing to S3, but this function call
                # can be replaced with other APIs for copying checkpoints.
                PathManager.copy_from_local(
                    filename,
                    os.path.join(
                        cfg.checkpoint.s3_upload_path, os.path.basename(filename)
                    ),
                    overwrite=True,
                )
            except (FileNotFoundError, AssertionError) as e:
                logger.info(f"could not upload {filename}: {e}")


def get_training_stats(stats: Dict[str, Any]) -> Dict[str, Any]:
    stats["wall"] = round(metrics.get_meter("default", "wall").elapsed_time, 0)
    return stats


def validate(
    cfg: DictConfig,
    trainer: Trainer,
    task: tasks.FairseqTask,
    epoch_itr,
    subsets: List[str],
) -> List[Optional[float]]:
    """Evaluate the model on the validation set(s) and return the losses."""

    if cfg.dataset.fixed_validation_seed is not None:
        # set fixed seed for every validation
        utils.set_torch_seed(cfg.dataset.fixed_validation_seed)

    trainer.begin_valid_epoch(epoch_itr.epoch)
    valid_losses = []
<<<<<<< HEAD
    for subset in subsets:
        logger.info(
            'begin validation on "{}" subset on rank {}'.format(
                subset, distributed_utils.get_global_rank()
            )
        )
=======
    for subset_idx, subset in enumerate(subsets):
        logger.info('begin validation on "{}" subset'.format(subset))
>>>>>>> ffc7f0bb

        # Initialize data iterator
        itr = trainer.get_valid_iterator(subset).next_epoch_itr(
            shuffle=False, set_dataset_epoch=False  # use a fixed valid set
        )
        if cfg.common.tpu:
            itr = utils.tpu_data_loader(itr)

        logger.info(
            'got valid iterator on "{}" subset on rank {}'.format(
                subset, distributed_utils.get_global_rank()
            )
        )

        progress = progress_bar.progress_bar(
            itr,
            log_format=cfg.common.log_format,
            log_interval=cfg.common.log_interval,
            epoch=epoch_itr.epoch,
            prefix=f"valid on '{subset}' subset",
            aim_repo=(
                cfg.common.aim_repo
                if distributed_utils.is_master(cfg.distributed_training)
                else None
            ),
            aim_run_hash=(
                cfg.common.aim_run_hash
                if distributed_utils.is_master(cfg.distributed_training)
                else None
            ),
            aim_param_checkpoint_dir=cfg.checkpoint.save_dir,
            tensorboard_logdir=(
                cfg.common.tensorboard_logdir
                if distributed_utils.is_master(cfg.distributed_training)
                else None
            ),
            default_log_format=("tqdm" if not cfg.common.no_progress_bar else "simple"),
            wandb_project=(
                cfg.common.wandb_project
                if distributed_utils.is_master(cfg.distributed_training)
                else None
            ),
            wandb_run_name=os.environ.get(
                "WANDB_NAME", os.path.basename(cfg.checkpoint.save_dir)
            ),
        )

        logger.info(
            'Begin looping over validation "{}" subset with length "{}"'.format(
                subset, len(progress)
            )
        )

        # create a new root metrics aggregator so validation metrics
        # don't pollute other aggregators (e.g., train meters)
        with metrics.aggregate(new_root=True) as agg:
            for i, sample in enumerate(progress):
                if (
                    cfg.dataset.max_valid_steps is not None
                    and i > cfg.dataset.max_valid_steps
                ):
                    break
                trainer.valid_step(sample)

        # log validation stats
        # only tracking the best metric on the 1st validation subset
        tracking_best = subset_idx == 0
        stats = get_valid_stats(cfg, trainer, agg.get_smoothed_values(), tracking_best)

        if hasattr(task, "post_validate"):
            task.post_validate(trainer.get_model(), stats, agg)

        progress.print(stats, tag=subset, step=trainer.get_num_updates())

        valid_losses.append(stats[cfg.checkpoint.best_checkpoint_metric])
    return valid_losses


def get_valid_stats(
    cfg: DictConfig,
    trainer: Trainer,
    stats: Dict[str, Any],
    tracking_best: bool,
) -> Dict[str, Any]:
    stats["num_updates"] = trainer.get_num_updates()
    if tracking_best and hasattr(checkpoint_utils.save_checkpoint, "best"):
        key = "best_{0}".format(cfg.checkpoint.best_checkpoint_metric)
        best_function = max if cfg.checkpoint.maximize_best_checkpoint_metric else min
        stats[key] = best_function(
            checkpoint_utils.save_checkpoint.best,
            stats[cfg.checkpoint.best_checkpoint_metric],
        )
    return stats


def cli_main(
    modify_parser: Optional[Callable[[argparse.ArgumentParser], None]] = None
) -> None:
    parser = options.get_training_parser()
    args = options.parse_args_and_arch(parser, modify_parser=modify_parser)

    cfg = convert_namespace_to_omegaconf(args)

    if cfg.common.use_plasma_view:
        server = PlasmaStore(path=cfg.common.plasma_path)
        logger.info(
            f"Started plasma server pid {server.server.pid} {cfg.common.plasma_path}"
        )

    if args.profile:
        with torch.cuda.profiler.profile():
            with torch.autograd.profiler.emit_nvtx():
                distributed_utils.call_main(cfg, main)
    else:
        distributed_utils.call_main(cfg, main)

    # if cfg.common.use_plasma_view:
    #     server.server.kill()


if __name__ == "__main__":
    cli_main()<|MERGE_RESOLUTION|>--- conflicted
+++ resolved
@@ -554,17 +554,8 @@
 
     trainer.begin_valid_epoch(epoch_itr.epoch)
     valid_losses = []
-<<<<<<< HEAD
-    for subset in subsets:
-        logger.info(
-            'begin validation on "{}" subset on rank {}'.format(
-                subset, distributed_utils.get_global_rank()
-            )
-        )
-=======
     for subset_idx, subset in enumerate(subsets):
         logger.info('begin validation on "{}" subset'.format(subset))
->>>>>>> ffc7f0bb
 
         # Initialize data iterator
         itr = trainer.get_valid_iterator(subset).next_epoch_itr(
