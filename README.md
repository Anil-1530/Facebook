<<<<<<< HEAD
![No Language Left Behind](nllb.png?raw=true "NLLB")
=======
<p align="center">
  <img src="docs/fairseq_logo.png" width="150">
  <br />
  <br />
  <a href="https://opensource.fb.com/support-ukraine"><img alt="Support Ukraine" src="https://img.shields.io/badge/Support-Ukraine-FFD500?style=flat&labelColor=005BBB" /></a>
  <a href="https://github.com/pytorch/fairseq/blob/main/LICENSE"><img alt="MIT License" src="https://img.shields.io/badge/license-MIT-blue.svg" /></a>
  <a href="https://github.com/pytorch/fairseq/releases"><img alt="Latest Release" src="https://img.shields.io/github/release/pytorch/fairseq.svg" /></a>
  <a href="https://github.com/pytorch/fairseq/actions?query=workflow:build"><img alt="Build Status" src="https://github.com/pytorch/fairseq/workflows/build/badge.svg" /></a>
  <a href="https://fairseq.readthedocs.io/en/latest/?badge=latest"><img alt="Documentation Status" src="https://readthedocs.org/projects/fairseq/badge/?version=latest" /></a>
</p>

--------------------------------------------------------------------------------

Fairseq(-py) is a sequence modeling toolkit that allows researchers and
developers to train custom models for translation, summarization, language
modeling and other text generation tasks.

We provide reference implementations of various sequence modeling papers:

<details><summary>List of implemented papers</summary><p>

* **Convolutional Neural Networks (CNN)**
  + [Language Modeling with Gated Convolutional Networks (Dauphin et al., 2017)](examples/language_model/conv_lm/README.md)
  + [Convolutional Sequence to Sequence Learning (Gehring et al., 2017)](examples/conv_seq2seq/README.md)
  + [Classical Structured Prediction Losses for Sequence to Sequence Learning (Edunov et al., 2018)](https://github.com/pytorch/fairseq/tree/classic_seqlevel)
  + [Hierarchical Neural Story Generation (Fan et al., 2018)](examples/stories/README.md)
  + [wav2vec: Unsupervised Pre-training for Speech Recognition (Schneider et al., 2019)](examples/wav2vec/README.md)
* **LightConv and DynamicConv models**
  + [Pay Less Attention with Lightweight and Dynamic Convolutions (Wu et al., 2019)](examples/pay_less_attention_paper/README.md)
* **Long Short-Term Memory (LSTM) networks**
  + Effective Approaches to Attention-based Neural Machine Translation (Luong et al., 2015)
* **Transformer (self-attention) networks**
  + Attention Is All You Need (Vaswani et al., 2017)
  + [Scaling Neural Machine Translation (Ott et al., 2018)](examples/scaling_nmt/README.md)
  + [Understanding Back-Translation at Scale (Edunov et al., 2018)](examples/backtranslation/README.md)
  + [Adaptive Input Representations for Neural Language Modeling (Baevski and Auli, 2018)](examples/language_model/README.adaptive_inputs.md)
  + [Lexically constrained decoding with dynamic beam allocation (Post & Vilar, 2018)](examples/constrained_decoding/README.md)
  + [Transformer-XL: Attentive Language Models Beyond a Fixed-Length Context (Dai et al., 2019)](examples/truncated_bptt/README.md)
  + [Adaptive Attention Span in Transformers (Sukhbaatar et al., 2019)](examples/adaptive_span/README.md)
  + [Mixture Models for Diverse Machine Translation: Tricks of the Trade (Shen et al., 2019)](examples/translation_moe/README.md)
  + [RoBERTa: A Robustly Optimized BERT Pretraining Approach (Liu et al., 2019)](examples/roberta/README.md)
  + [Facebook FAIR's WMT19 News Translation Task Submission (Ng et al., 2019)](examples/wmt19/README.md)
  + [Jointly Learning to Align and Translate with Transformer Models (Garg et al., 2019)](examples/joint_alignment_translation/README.md )
  + [Multilingual Denoising Pre-training for Neural Machine Translation (Liu et at., 2020)](examples/mbart/README.md)
  + [Neural Machine Translation with Byte-Level Subwords (Wang et al., 2020)](examples/byte_level_bpe/README.md)
  + [Unsupervised Quality Estimation for Neural Machine Translation (Fomicheva et al., 2020)](examples/unsupervised_quality_estimation/README.md)
  + [wav2vec 2.0: A Framework for Self-Supervised Learning of Speech Representations (Baevski et al., 2020)](examples/wav2vec/README.md)
  + [Generating Medical Reports from Patient-Doctor Conversations Using Sequence-to-Sequence Models (Enarvi et al., 2020)](examples/pointer_generator/README.md)
  + [Linformer: Self-Attention with Linear Complexity (Wang et al., 2020)](examples/linformer/README.md)
  + [Cross-lingual Retrieval for Iterative Self-Supervised Training (Tran et al., 2020)](examples/criss/README.md)
  + [Deep Transformers with Latent Depth (Li et al., 2020)](examples/latent_depth/README.md)
  + [Unsupervised Cross-lingual Representation Learning for Speech Recognition (Conneau et al., 2020)](https://arxiv.org/abs/2006.13979)
  + [Self-training and Pre-training are Complementary for Speech Recognition (Xu et al., 2020)](https://arxiv.org/abs/2010.11430)
  + [Robust wav2vec 2.0: Analyzing Domain Shift in Self-Supervised Pre-Training (Hsu, et al., 2021)](https://arxiv.org/abs/2104.01027)
  + [Unsupervised Speech Recognition (Baevski, et al., 2021)](https://arxiv.org/abs/2105.11084)
  + [Simple and Effective Zero-shot Cross-lingual Phoneme Recognition (Xu et al., 2021)](https://arxiv.org/abs/2109.11680)
  + [VideoCLIP: Contrastive Pre-training for Zero-shot Video-Text Understanding (Xu et. al., 2021)](https://arxiv.org/pdf/2109.14084.pdf)
  + [VLM: Task-agnostic Video-Language Model Pre-training for Video Understanding (Xu et. al., 2021)](https://aclanthology.org/2021.findings-acl.370.pdf)
  + [NormFormer: Improved Transformer Pretraining with Extra Normalization (Shleifer et. al, 2021)](examples/normformer/README.md)
* **Non-autoregressive Transformers**
  + Non-Autoregressive Neural Machine Translation (Gu et al., 2017)
  + Deterministic Non-Autoregressive Neural Sequence Modeling by Iterative Refinement (Lee et al. 2018)
  + Insertion Transformer: Flexible Sequence Generation via Insertion Operations (Stern et al. 2019)
  + Mask-Predict: Parallel Decoding of Conditional Masked Language Models (Ghazvininejad et al., 2019)
  + [Levenshtein Transformer (Gu et al., 2019)](examples/nonautoregressive_translation/README.md)
* **Finetuning**
  + [Better Fine-Tuning by Reducing Representational Collapse (Aghajanyan et al. 2020)](examples/rxf/README.md)

</p></details>

### What's New:
* December 2021 [Released Direct speech-to-speech translation code](examples/speech_to_speech/README.md)
* October 2021 [Released VideoCLIP and VLM models](examples/MMPT/README.md)
* October 2021 [Released multilingual finetuned XLSR-53 model](examples/wav2vec/README.md)
* September 2021 [`master` branch renamed to `main`](https://github.com/github/renaming).
* July 2021 [Released DrNMT code](examples/discriminative_reranking_nmt/README.md)
* July 2021 [Released Robust wav2vec 2.0 model](examples/wav2vec/README.md)
* June 2021 [Released XLMR-XL and XLMR-XXL models](examples/xlmr/README.md)
* May 2021 [Released Unsupervised Speech Recognition code](examples/wav2vec/unsupervised/README.md)
* March 2021 [Added full parameter and optimizer state sharding + CPU offloading](examples/fully_sharded_data_parallel/README.md)
* February 2021 [Added LASER training code](examples/laser/README.md)
* December 2020: [Added Adaptive Attention Span code](examples/adaptive_span/README.md)
* December 2020: [GottBERT model and code released](examples/gottbert/README.md)
* November 2020: Adopted the [Hydra](https://github.com/facebookresearch/hydra) configuration framework
  * [see documentation explaining how to use it for new and existing projects](docs/hydra_integration.md)
* November 2020: [fairseq 0.10.0 released](https://github.com/pytorch/fairseq/releases/tag/v0.10.0)
* October 2020: [Added R3F/R4F (Better Fine-Tuning) code](examples/rxf/README.md)
* October 2020: [Deep Transformer with Latent Depth code released](examples/latent_depth/README.md)
* October 2020: [Added CRISS models and code](examples/criss/README.md)

<details><summary>Previous updates</summary><p>

* September 2020: [Added Linformer code](examples/linformer/README.md)
* September 2020: [Added pointer-generator networks](examples/pointer_generator/README.md)
* August 2020: [Added lexically constrained decoding](examples/constrained_decoding/README.md)
* August 2020: [wav2vec2 models and code released](examples/wav2vec/README.md)
* July 2020: [Unsupervised Quality Estimation code released](examples/unsupervised_quality_estimation/README.md)
* May 2020: [Follow fairseq on Twitter](https://twitter.com/fairseq)
* April 2020: [Monotonic Multihead Attention code released](examples/simultaneous_translation/README.md)
* April 2020: [Quant-Noise code released](examples/quant_noise/README.md)
* April 2020: [Initial model parallel support and 11B parameters unidirectional LM released](examples/megatron_11b/README.md)
* March 2020: [Byte-level BPE code released](examples/byte_level_bpe/README.md)
* February 2020: [mBART model and code released](examples/mbart/README.md)
* February 2020: [Added tutorial for back-translation](https://github.com/pytorch/fairseq/tree/main/examples/backtranslation#training-your-own-model-wmt18-english-german)
* December 2019: [fairseq 0.9.0 released](https://github.com/pytorch/fairseq/releases/tag/v0.9.0)
* November 2019: [VizSeq released (a visual analysis toolkit for evaluating fairseq models)](https://facebookresearch.github.io/vizseq/docs/getting_started/fairseq_example)
* November 2019: [CamemBERT model and code released](examples/camembert/README.md)
* November 2019: [BART model and code released](examples/bart/README.md)
* November 2019: [XLM-R models and code released](examples/xlmr/README.md)
* September 2019: [Nonautoregressive translation code released](examples/nonautoregressive_translation/README.md)
* August 2019: [WMT'19 models released](examples/wmt19/README.md)
* July 2019: fairseq relicensed under MIT license
* July 2019: [RoBERTa models and code released](examples/roberta/README.md)
* June 2019: [wav2vec models and code released](examples/wav2vec/README.md)

</p></details>

### Features:

* multi-GPU training on one machine or across multiple machines (data and model parallel)
* fast generation on both CPU and GPU with multiple search algorithms implemented:
  + beam search
  + Diverse Beam Search ([Vijayakumar et al., 2016](https://arxiv.org/abs/1610.02424))
  + sampling (unconstrained, top-k and top-p/nucleus)
  + [lexically constrained decoding](examples/constrained_decoding/README.md) (Post & Vilar, 2018)
* [gradient accumulation](https://fairseq.readthedocs.io/en/latest/getting_started.html#large-mini-batch-training-with-delayed-updates) enables training with large mini-batches even on a single GPU
* [mixed precision training](https://fairseq.readthedocs.io/en/latest/getting_started.html#training-with-half-precision-floating-point-fp16) (trains faster with less GPU memory on [NVIDIA tensor cores](https://developer.nvidia.com/tensor-cores))
* [extensible](https://fairseq.readthedocs.io/en/latest/overview.html): easily register new models, criterions, tasks, optimizers and learning rate schedulers
* [flexible configuration](docs/hydra_integration.md) based on [Hydra](https://github.com/facebookresearch/hydra) allowing a combination of code, command-line and file based configuration
* [full parameter and optimizer state sharding](examples/fully_sharded_data_parallel/README.md)
* [offloading parameters to CPU](examples/fully_sharded_data_parallel/README.md)

We also provide [pre-trained models for translation and language modeling](#pre-trained-models-and-examples)
with a convenient `torch.hub` interface:

``` python
en2de = torch.hub.load('pytorch/fairseq', 'transformer.wmt19.en-de.single_model')
en2de.translate('Hello world', beam=5)
# 'Hallo Welt'
```
>>>>>>> ffc7f0bb

# No Language Left Behind
No Language Left Behind (NLLB) is a first-of-its-kind, AI breakthrough project that open-sources models capable of delivering high-quality translations directly between any pair of 200+ languages — including low-resource languages like Asturian, Luganda, Urdu and more. It aims to help people communicate with anyone, anywhere, regardless of their language preferences.

To enable the community to leverage and build on top of NLLB, we open source all our evaluation benchmarks(FLORES-200, NLLB-MD, Toxicity-200), LID models and training code, LASER3 encoders, data mining code, MMT training and inference code and our final NLLB-200 models and their smaller distilled versions, for easier use and adoption by the research community.

This code repository contains instructions to get the datasets, optimized training and inference code for MMT models, training code for LASER3 encoders as well as instructions for downloading and using the final large NLLB-200 model and the smaller distilled models.
In addition to supporting more than 200x200 translation directions, we also provide reliable evaluations of our model on all possible translation directions on the FLORES-200 benchmark. By open-sourcing our code, models and evaluations, we hope to foster even more research in low-resource languages leading to further improvements in the quality of low-resource translation through contributions from the research community.



- [Paper](https://research.facebook.com/publications/no-language-left-behind/)
- [Website](https://ai.facebook.com/research/no-language-left-behind/)
- [Blog](https://ai.facebook.com/blog/nllb-200-high-quality-machine-translation/)
- [NLLB Demo](https://nllb.metademolab.com/)
- [Request for Proposals : Translation Support for African Languages](https://ai.facebook.com/research/request-for-proposals/translation-support-for-african-languages/)



## Open Sourced Models and Community Integrations

### Multilingual Translation Models
| Model Name | Model Type | #params | checkpoint | metrics |
| - | - | - | - | - |
| NLLB-200 | MoE | 54.5B |[model](https://tinyurl.com/nllb200moe54bmodel) | [metrics](https://tinyurl.com/nllb200moe54bmetrics) |
| NLLB-200 | Dense | 3.3B |[model](https://tinyurl.com/nllb200dense3bcheckpoint) | [metrics](https://tinyurl.com/nllb200dense3bmetrics) |
| NLLB-200 | Dense | 1.3B |[model](https://tinyurl.com/nllb200dense1bcheckpoint) | [metrics](https://tinyurl.com/nllb200dense1bmetrics) |
| NLLB-200-Distilled | Dense | 1.3B | [model](https://tinyurl.com/nllb200densedst1bcheckpoint) | [metrics](https://tinyurl.com/nllb200densedst1bmetrics) |
| NLLB-200-Distilled | Dense | 600M | [model](https://tinyurl.com/nllb200densedst600mcheckpoint) | [metrics](https://tinyurl.com/nllb200densedst600mmetrics) |

All models are licensed under CC-BY-NC 4.0 available in [Model LICENSE](LICENSE.model.md) file. We provide FLORES-200 evaluation results for all the models. For more details see the [Modeling section README](examples/nllb/modeling/README.md).

> Please use `wget --trust-server-names <url>` to download the provided links in proper file format.

### LID Model
LID (**L**anguage **ID**entification) model to predict the language of the input text is available [here](https://tinyurl.com/nllblid218e) under [CC-BY-NC 4.0](LICENSE.model.md) license.


### LASER3 Encoder Models
LASER3 models are available at [LASER](https://github.com/facebookresearch/LASER).


### HuggingFace Integrations
[Coming Soon]


## Installation
Follow installation instructions in [INSTALL](INSTALL.md) guide for running training/generation. For general instructions about `fairseq` and working with the codebase refer to [`fairseq` README](https://github.com/facebookresearch/fairseq). For [stopes](https://github.com/facebookresearch/stopes) and [LASER](https://github.com/facebookresearch/LASER) follow their README files for installation.

## Datasets
NLLB project uses data from three sources : public bitext, mined bitext and data generated using backtranslation. Details of different datasets used and open source links are provided in details [here](examples/nllb/data/README.md).

### Primary Bitext
We provide a download script for [public bitext data](examples/nllb/data/README.md), and links to download [NLLB-Seed](https://github.com/facebookresearch/flores/tree/main/nllb_seed) data. For more details check [here](examples/nllb/data/README.md).

### Mined Bitext
LASER3 teacher-student training code is open sourced [here](examples/nllb/laser_distillation/README.md). LASER3 encoders and mined bitext metadata are open sourced in [LASER](https://github.com/facebookresearch/LASER) repository.
Global mining pipeline and monolingual data filtering pipelines are released and available in our [stopes](https://github.com/facebookresearch/stopes) repository.

### Backtranslated Bitext
Follow the instructions [here](examples/nllb/data/README.md) to generate backtranslated data from a pretrained model.

### Preparing Datasets for Training
We open source our dataset preparation pipeline for filtering/encoding/binarizing large scale datasets in [stopes](https://github.com/facebookresearch/stopes). Encoding the datasets are done using the new `SPM-200` model which was trained on 200+ languages used in the NLLB project. For more details see [link](examples/nllb/modeling/README.md).

| SPM-200 Artifacts | download links |
| - | - |
| Model | [link](https://tinyurl.com/flores200sacrebleuspm) |
| Dictionary| [link](https://tinyurl.com/nllb200dictionary) |


## Training NLLB Models
We open source all our model training and generation code in this repo. We also share code for finetuning our models on different domains like NLLB-MD. Additionally, we also share the code for online distillation that produced our 1.3B and 600M distilled models. For more details check the [Modeling section Readme](examples/nllb/modeling/README.md).

## Evaluation and Generation
NLLB project includes release of evaluation datasets like Flores-200, NLLB-MD and Toxicity-200. For instructions to run evaluation see instructions [here](https://github.com/facebookresearch/flores/tree/main/flores200) and for instructions to produce generations from the models follow instructions [here](examples/nllb/modeling#generationevaluation).

[Flores200](https://github.com/facebookresearch/flores/tree/main/flores200) |
[NLLB-MD](https://github.com/facebookresearch/flores/tree/main/nllb_md) |
[Toxicity-200](https://github.com/facebookresearch/flores/tree/main/toxicity)

## Citation
If you use NLLB in your work or any models/datasets/artifacts published in NLLB, please cite :

```bibtex
@article{nllb2022,
  title={No Language Left Behind: Scaling Human-Centered Machine Translation},
  author={{NLLB Team} and Costa-jussà, Marta R. and Cross, James and Çelebi, Onur and Elbayad, Maha and Heafield, Kenneth and Heffernan, Kevin and Kalbassi, Elahe and Lam, Janice and Licht, Daniel and Maillard, Jean and Sun, Anna and Wang, Skyler and Wenzek, Guillaume and Youngblood, Al and Akula, Bapi and Barrault, Loic and Mejia-Gonzalez, Gabriel and Hansanti, Prangthip and Hoffman, John and Jarrett, Semarley and Sadagopan, Kaushik Ram and Rowe, Dirk and Spruit, Shannon and Tran, Chau and Andrews, Pierre and Ayan, Necip Fazil and Bhosale, Shruti and Edunov, Sergey and Fan, Angela and Gao, Cynthia and Goswami, Vedanuj and Guzmán, Francisco and Koehn, Philipp and Mourachko, Alexandre and Ropers, Christophe and Saleem, Safiyyah and Schwenk, Holger and Wang, Jeff},
  year={2022}
}
```

## License
NLLB code and fairseq(-py) is MIT-licensed available in [LICENSE](LICENSE) file.<|MERGE_RESOLUTION|>--- conflicted
+++ resolved
@@ -1,6 +1,3 @@
-<<<<<<< HEAD
-![No Language Left Behind](nllb.png?raw=true "NLLB")
-=======
 <p align="center">
   <img src="docs/fairseq_logo.png" width="150">
   <br />
@@ -141,7 +138,6 @@
 en2de.translate('Hello world', beam=5)
 # 'Hallo Welt'
 ```
->>>>>>> ffc7f0bb
 
 # No Language Left Behind
 No Language Left Behind (NLLB) is a first-of-its-kind, AI breakthrough project that open-sources models capable of delivering high-quality translations directly between any pair of 200+ languages — including low-resource languages like Asturian, Luganda, Urdu and more. It aims to help people communicate with anyone, anywhere, regardless of their language preferences.
